<<<<<<< HEAD
<?php

 /*
  Template: Changelog
  Module: Settings Page
  */
 
/*
    This file is part of Gravity PDF.

    Gravity PDF Copyright (C) 2015 Blue Liquid Designs

    This program is free software; you can redistribute it and/or modify
    it under the terms of the GNU General Public License as published by
    the Free Software Foundation; either version 2 of the License, or
    (at your option) any later version.

    This program is distributed in the hope that it will be useful,
    but WITHOUT ANY WARRANTY; without even the implied warranty of
    MERCHANTABILITY or FITNESS FOR A PARTICULAR PURPOSE.  See the
    GNU General Public License for more details.

    You should have received a copy of the GNU General Public License
    along with this program; if not, write to the Free Software
    Foundation, Inc., 59 Temple Place, Suite 330, Boston, MA  02111-1307  USA
*/ 
  
  /*
   <li>Don't run if the correct class isn't present
   */
  if(!class_exists('GFPDF_Settings_Model'))
  {
	 exit;  
  }
  
  ?>

    <h2><?php _e('Changelog'); ?></h2>
    
    <p><strong>Current Version: <?php echo PDF_EXTENDED_VERSION; ?></strong></p>

  <h3><?php echo PDF_EXTENDED_VERSION; ?></h3>
  <ul>
    <li>Housekeeping - Add better error checking when migrating PDF template folder</li>
    <li>Housekeeping - Add unit testing to the directory migration function</li>
  </ul>

  <h3>3.7.0</h3>
<ul>
<li>Feature - Added 'default-show-section-content' configuration option. You can now display the section break content in the default template. If this option is enabled and the section break is empty it will still be displayed on the PDF. Note: Existing installations will have to reinitialise their templates with the 'Reinstall Default and Example Templates' option enabled.</li> 
<li>Feature - Added hooks 'gfpdfe_template_location' and 'gfpdfe_template_location_uri' to change PDF template location</li>
<li>Housekeeping - Migrate your template and configuration files. As of Gravity PDF 3.7 we'll be dropping the 'site_name' folder for single WordPress installs and changing the multisite install directory to the site ID.</li> 
<li>Housekeeping - Added $form_data['html_id'] key which has the HTML fields added by their ID (much like the signature_details_id key).</li>
<li>Housekeeping - Add large number of unit tests </li>
<li>Housekeeping - Derestrict certain pages software loads on.</li>
<li>Housekeeping - Split up PDF viewing security components into smaller chunks (easier to unit test)</li>
<li>Housekeeping - Remove CLI-checking override in RAM settings</li>
<li>Housekeeping - Included directory paths by default on the system status page</li>
<li>Housekeeping - Updated configuration.php examples to include new default config option and refined the copy</li>
<li>Bug - Fixed issue initialising plugin when memory limit was set to -1 (unlimited)</li>
<li>Bug - Fix Multisite migration problem where if an error was thrown for one of the sub sites it caused all of the sites to show an error (even if they were successful)</li>
<li>Bug - Fix typo in example-template.php file</li>
<li>Bug - Fix up notices in custom templates when using poll/survey/quiz add ons.</li>
<li>Bug - Fix up notice in custom template when the form description is empty</li>
<li>Bug - Fix up notices in mPDF template when using headers/footers</li>
<li>Bug - Fix up error in PDF when signature field wasn't filled in</li>
</ul>

  <h3>3.6.0</h3>
<ul>
<li>Feature - Added support for Gravity Form's sub-field 'middle' name  (1.9Beta)</li>
<li>Feature - Patch mPDF with full :nth-child support on TD and TR table cells</li>
<li>Feature - Added $form_data['products_totals']['subtotal'] key (total price without shipping costs added)</li>
<li>Feature - Added formated money to all product fields in the $form_data array</li>
<li>Feature - Default templates: only show fields who's conditional logic is true. Perfect when used with 'default-show-html'</li>
<li>Housekeeping - Move PDF_EXTENDED_TEMPLATES folder to the /wp-content/upload/ directory. Get more info about the move (see <a href="https://developer.gravitypdf.com/news/migrating-template-directory-means/">https://developer.gravitypdf.com/news/migrating-template-directory-means/</a>)</li>
<li>Housekeeping - Refined when admin resources are loaded</li>
<li>Housekeeping - Fixed typo during initial initialisation</li>
<li>Housekeeping - Switched icons back to FontAwesome which is shipped by default with Gravity Forms</li>
<li>Housekeeping - Display full path to mPDF tmp directory when there are issues writing to it</li>
<li>Housekeeping - Update example-header-and-footer_06.php and example-advanced-headers_07.php to better reflect current mPDF features</li>
<li>Bug - Fixed issue pulling the correct configuration when multiple nodes were assigned to multiple forms</li>
<li>Bug - Fixed number field formatting issue which always rounded to two decimal places</li>
<li>Bug - Fixed JS namespace issue with WordPress Leads plugin</li>
<li>Bug - Fixed error initialising fonts / backing up PDF_EXTENDED_TEMPLATES directory when using the glob() function</li>
<li>Bug - Fix issue with PHP 5.0 and 5.1 array_replace_recursive function when used with an array inside the $gf_pdf_config array</li>
<li>Bug - Fixed fatal error when logged in user attempts to view PDF they don't have access to</li>
<li>Bug - Fixed issue in $form_data array where single-column list items where being returned as an array and not a HTML list.</li>
<li>Bug - Prevent unauthorised users auto-initialising the software or migrating the templates folder</li>
</ul>


  <h3>3.5.10</h3>
  <ul>
    <li>Bug - Fix issue saving and sending blank PDFs due to security fix</li>
  </ul>
  <h3>3.5.11</h3>
  <ul>
    <li>Bug - Fix security issue which gave unauthorised users access to Gravity Form entires</li>
  </ul>

  <h3>3.5.10</h3>
  <ul>
    <li>Housekeeping - Include individual scoring for Gravity Form Survey Likert field in the $form_data['survey'] array</li>
    <li>Bug - Fix fatal error when Gravity Forms isn't activated, but Gravity PDF is.</li>
  </ul>

  <h3>3.5.9</h3>
  <ul>
    <li>Bug - Rollback recent changes that introduced the GFAPI as introduces errors for older versions of Gravity Forms. Will reintroduce in next major release and increase the minimum Gravity Forms version.</li>
  </ul>

  <h3>3.5.8</h3>
  <ul>
    <li>Bug - Fixed issue affected some users where a depreciated function was causing a fatal error </li>
  </ul>
  
  <h3>3.5.7</h3>
  <ul>
    <li>Bug - Fixed issue where the PDF settings page was blank for some users</li>
  </ul>


  <h3>3.5.6</h3>
  <ul>
    <li>Bug - Fixed issue with last release that affected checks to see if Gravity Forms has submitting</li>
    <li>Bug - Fixed fatal error with servers using PHP5.2 or lower</li>
    <li>Bug - Fixed E_NOTICE for replacement array_replace_recursive() function in PHP5.2 or lower</li>
    <li>Bug - Fixed issue with AJAX spinner showing when submitting support request</li>
  </ul>

  <h3>3.5.5</h3>
  <ul>
    <li>Housekeeping - Include French translation (thanks to Marie-Aude Koiransky-Ballouk)</li>
    <li>Housekeeping - Wrap 'Initialise Fonts' text in translation ready _e() function</li>
    <li>Housekeeping - Tidy up System Status CSS styles to accomidate translation text lengths</li>
    <li>Housekeeping - Fix E_NOTICE when viewing entry details page when form has no PDF configuration</li>
    <li>Bug - Fixed load_plugin_textdomain which was incorrectly called.</li>
    <li>Bug - Correctly check if the plugin is loaded correctly before letting the PDF class fully load</li>
  </ul>

  <h3>3.5.4</h3> 
  <ul>
    <li>Bug - Fixed issue with incorrect PDF name showing on the entry details page</li>
    <li>Bug - Fixed issue with custom fonts being inaccessible without manually reinstalling after upgrading.</li>
    <li>Housekeeping - Added in two new filters to modify the $mpdf object. 'gfpdfe_mpdf_class' and 'gfpdfe_mpdf_class_pre_render' (replaces the gfpdfe_pre_render_pdf filter).</li>
  </ul>


<h3>3.5.3</h3>

<ul>
  <li>Bug - Mergetags braces ({}) were being encoded before conversion</li>
  <li>Bug - Fixed issue with empty string being passed to array filter</li>
  <li>Housekeeping - Enabled mergetag usage in the pdf_password and pdf_master_password configuration options</li>
  <li>Housekeeping - Correctly call $wpdb->prepare so the variables in are in the second argument</li>
</ul>

<h3>3.5.2</h3>
<ul>
  <li>Bug - Initialisation folder .htaccess file was preventing template.css from being loaded by the default templates.</li>
</ul>

<h3>3.5.1</h3>

<ul>
  <li>Bug - Fixed issue using core fonts Arial/Helvetica, Times/Times New Roman and Courier.</li>
  <li>Bug - Fixed display issues for multiple PDFs on the details admin entry page</li>
  <li>Housekeeping - Made the details entry page PDF view consistent for single or multiple PDFs</li>
  <li>Housekeeping - Ensured all javascript files are minified and are correctly being used</li>
  <li>Housekeeping - Remove legacy notices from mPDF package</li>
</ul>

<h3>3.5.0</h3>

    <ul>
      <li>Feature - No longer need to reinitialise every time the software is updated. </li>
      <li>Feature - Add auto-initialiser on initial installation for sites that have direct write access to their server files</li>
      <li>Feature - Add auto-initialiser on initial installation across entire multisite network for sites who have direct write access to their server files. </li>
      <li>Feature - Add auto-PDF_EXTENDED_TEMPLATES theme syncer for sites that have direct write access to their server files</li>
      <li>Feature - Correctly added language support. The .PO file is located in the /language/ folder if anyone would like to do a translation.</li>

      <li>Housekeeping - Restrict initialisation process to 64MB or greater to counter problems with users reporting a 'white screen' when running in a low-RAM environment.</li>
      <li>Housekeeping - Refractor the admin notices code</li>
      <li>Housekeeping - Create responsive PDF settings page</li>
      <li>Housekeeping - Minify CSS and Javascript files </li>
      <li>Housekeeping - Remove FontAwesome fonts from package and use Wordpress' build-in 'dashicons'</li>
      <li>Housekeeping - Refine action and error messages </li>
      <li>Housekeeping - Update initialisation tab copy for both pre- and post- initialisation</li>
      <li>Housekeeping - Use Gravity Forms get_ip() function instead of custom function</li>
      <li>Housekeeping - The in-built support form uses SSL once again (disabled in the past due to some servers being unable to verify the certificate). </li>
      <li>Bug - When testing write permissions, file_exist() is throwing false positives for some users which would generate a warning when unlink() is called. Hide warning using '@'. </li>     
    </ul>


    <h3>3.4.1</h3>
    <ul>
      <li>Bug - Fix typo that effected sites running PHP5.2 or below.</li>
    </ul>

    <h3>3.4.0.3</h3>
    <ul>
      <li>Bug - Define array_replace_recursive() if it doesn't exist, as it is PHP 5.3 only. </li>
    </ul>

    <h3>3.4.0.2</h3>
    <ul>
      <li>Housekeeping - Wrapped the View PDF and Download buttons in correct language functions - _e()</li>
      <li>Bug - Fix problem displaying the signature field</li>
      <li>Bug - Fix notice errors with new 'save' PDF hook</li>
    </ul>

    <h3>3.4.0.1</h3>
    <ul>
      <li>Housekeeping - Add commas on the last line of every config node in the configuration.php file</li>
      <li>Housekeeping - Fix up initialisation error messages</li>
      <li>Bug - Fix up mPDF bugs - soft hyphens, watermarks over SVG images, inline CSS bug</li>
    </ul>


    <h3>3.4.0</h3>
    <ul>
      <li>Feature - Added auto-print prompt ability when you add &amp;print=1 to the PDF URL (see https://developer.gravitypdf.com/documentation/display-pdf-in-browser/ for details)</li>
      <li>Feature - Added ability to rotate absolute positioned text 180 degrees (previously only 90 and -90). Note: feature in beta</li>
      <li>Feature - Backup all template files that are overridden when initialising to a folder inside PDF_EXTENDED_TEMPLATES</li>
      <li>Feature - Added SSH initialisation support</li>
      <li>Feature - Allow MERGETAGS to be used in all PDF templates, including default template (but only in the HTML field).</li>
      <li>Feature - Updated mPDF to 3.7.1</li>
      <li>Feature - Enable text/image watermark support. Added new example template example-watermark09.php showing off its usage (see https://developer.gravitypdf.com/documentation/watermarks-pdf-template-example/)</li>
      <li>Feature - Added full survey, poll and quiz support to both the default template and $form_data (see https://developer.gravitypdf.com/documentation/accessing-survey-poll-quiz-data/)</li>
      <li>Feature - Shortcodes will now be processed in all templates, including default template (but only in the HTML field).</li>
      <li>Feature - Added 'save' configuration option so PDFs are saved to the local disk when 'notifications' aren't enabled.</li>
      <li>Feature - Added 'dpi' configuration option to modify the PDF image DPI. Default 96dpi. Use 300dpi for printing.</li>
      <li>Feature - Added PDF/A1-b compliance option. Enable with 'pdfa1b' => true. See http://mpdf1.com/manual/index.php?tid=420&searchstring=pdf/a1-b for more details.</li>
      <li>Feature - Added PDF/X1-a compliance option. Enable with 'pdfx1a' => true. See http://mpdf1.com/manual/index.php?tid=481&searchstring=pdf/x-1a for more details.</li>
      <li>Feature - Added new constant option 'PDF_REPACK_FONT' which when enabled may improve function with some PostScript printers (disabled by default). Existing sites will need to add  define('PDF_REPACK_FONT', true); to the bottom of their configuration.php file.</li>
      <li>Feature - Added a sleuth of new hooks and filters for developers. See https://developer.gravitypdf.com/documentation/filters-and-hooks/ for examples.</li>
      <li>Feature - Added $form_data['form_description'] key to $form_data array</li>
      <li>Feature - Update $form_data['products'] array key to field ID</li>
      <li>Feature - Added survey Likert output function for custom templates (much like the product table function). It can be used with the following command 'echo GFPDFEntryDetails::get_likert($form, $lead, $field_id);' where $field_id is substituted for the form field ID.</li>
      <li>Feature - Added field descriptions to the $form_data array under the $form_data['field_descriptions'] key.</li>
      <li>Feature - Added pre and post PDF generation filters and actions to pdf-render.php. These include gfpdfe_pre_render_pdf, gfpdfe_pdf_output_type, gfpdfe_pdf_filename and gfpdf_post_pdf_save.</li>
      <li>Feature: $form_data['signature'] et al. keys now contain the signature width and height attributes</li>

      <li>Housekeeping - Ensure the form and lead IDs are correctly passed throughout the render functions.</li>
      <li>Housekeeping - Update settings page link to match new Gravity Forms URL structure</li>
      <li>Housekeeping - Check if $lead['gfsurvey_score'] exists before assigning to $form_data array</li>
      <li>Housekeeping - Removed table and font checksum debugging from mPDF when WP_DEBUG enabled as they produced inaccurate results.</li>
      <li>Housekeeping - Fixed up mPDF logging location when WP_DEBUG enabled. Files now stored in wp-content/themes/Active_Theme_Folder/PDF_EXTENDED_TEMPLATES/output/ folder.</li>
      <li>Housekeeping - Removed API logging locally when WP_DEBUG is enabled.</li>
      <li>Housekeeping - Increase API timeout interval as some overseas users reported timeout issues</li>
      <li>Housekeeping - Modified mPDF functions Image() and purify_utf8_text() to validate the input data so we don't have to do it every time through the template.</li>
      <li>Housekeeping - Added ability to not re-deploy every update (not enabled this release as template files were all updated)</li>
      <li>Housekeeping - Additional checks on load to see if any of the required file/folder structure is missing. If so, re-initilise.</li>
      <li>Housekeeping - Save resources and turn off automatic rtl identification. Users must set the RTL option when configuring form</li>
      <li>Housekeeping - Turn off mPDFs packTableData setting, decreasing processing time when working with large tables.</li>
      <li>Housekeeping - $gf_pdf_default_configuration options now merge down into existing PDF nodes, instead of applying to only unassigned forms. $gf_pdf_config settings override any in $gf_pdf_default_configuration</li>
      <li>Housekeeping - Center aligned Survey Likery field results</li>
      <li>Housekeeping - Partially refactored the pdf-entry-detail.php code</li>
      <li>Housekeeping - All default and example templates have been tidied. This won't affect custom templates.</li>
      <li>Housekeeping - Set the gform_notification order number to 100 which will prevent other functions (example snippets from Gravity Forms, for instance) from overridding the attached PDF.</li>
      <li>Housekeeping - Fix spelling mistake on initialising fonts</li>
      <li>Housekeeping - Remove wpautop() function from Gravity Form HTML output, which was applied before rendering and was messing up the HTML markup.</li>
      <li>Housekeeping - Remove empty list rows from the $form_data['list'] array in single and multi-column lists.</li>
      <li>Housekeeping - Apply same CSS styles (padding, border and line height) to HTML fields as done to form values in default templates</li>
      <li>Housekeeping - Replaced arbitrary wrapper IDs in the default templates with the actual field ID</li>

      <li>Bug - Fixed signature rendering issue when custom signature size was being used</li>
      <li>Bug - Fixed static error types in helper/install-update-manager.php file.</li>
      <li>Bug - Fixed redeployment error message which wasn't showing correctly</li>
      <li>Bug - Fixed issue with PDF not attaching to notification using Paypal's delayed notification feature</li>
      <li>Bug - Fixed strict standard warning about calling GFPDF_Settings::settings_page();</li>
      <li>Bug - Fixed strict standard warning about calling GFPDFEntryDetail::pdf_get_lead_field_display();</li>
      <li>Bug - Fixed issue with Gravity Form Post Category field causing fatal error generating PDF</li>
      <li>Bug - Fixed number field formatting issue when displaying on PDF.</li>
      <li>Bug - Do additional check for PHP's MB_String regex functions before initialising ti prevent errors after initialising</li>
      <li>Bug - Fixed problem with multiple nodes assigned to a form using the same template</li>
      <li>Bug - Fixed path to fallback templates when not found</li>
      <li>Bug - Fixed problem with master password setting to user password</li>
    </ul>
    
    <h3>3.3.4</h3>
    <ul>
    	<li>Bug - Fixed issue linking to PDF from front end</li>
        <li>Housekeeping - Removed autoredirect to initialisation page</li>
    </ul>
    <h3>3.3.3</h3>
    <ul>
    	<li>Bug - Correctly call javascript to control admin area 'View PDFs' drop down</li>
        <li>Bug - Some users still reported incorrect RAM. Convert MB/KB/GB values to M/K/G as per the PHP documentation.</li>
        <li>Housekeeping - Show initilisation prompt on all admin area pages instead of only on the Gravity Forms pages</li>
    </ul>
    
 	<h3>3.3.2.1</h3>
    <ul>
    	<li>Bug - Incorrectly showing assigned RAM to website</li>
    </ul>
 
 	<h3>3.3.2</h3>
    <ul>
    	<li>Bug - Some hosts reported SSL certificate errors when using the support API. Disabled HTTPS for further investigation. Using hash-based verification for authentication.</li>
    	<li>Housekeeping - Forgot to disable API debug feature after completing beta</li>
    </ul>
 
    <h3>3.3.1</h3>
    <ul>
    	<li>Bug - $form_data['list'] was mapped using an incremental key instead of via the field ID</li>
    </ul>
 
    <h3>3.3.0</h3>
    <ul>
      <li>Feature - Overhauled  the initialisation process so that the software better reviews the host for  potential problems before initialisation. This should help debug issues and  make users aware there could be a problem <strong>before</strong> they begin using the software.</li>
      <li>Feature - Overhauled the settings page to make it easier to access features of the software</li>
      <li>Feature - Added a Support tab to the settings page which allows users to securely (over HTTPS) submit a support ticket to the Gravity PDF support desk</li>
      <li>Feature - Changed select, multiselect and radio fields so that the default templates use the name rather than the value. $form_data now also includes the name and values for all these fields.</li>
      <li>Feature - $form_data now includes all miscellaneous lead information in the $form_data['misc'] array.</li>
      <li>Feature - $form_data now contains 24 and 12 hour time of entry submission.</li>      
      <li>Feature - Added localisation support</li>
      <li>Compatibility - Added new multi-upload support which was added in Gravity Forms 1.8.</li>
      <li>Bug - Added 'aid' parametre to the PDF url when multiple configuration nodes present on a single form</li>
      <li>Bug - Fixed issue when Gravity Forms in No Conflict Mode</li>
      <li>Bug - Font config.php's array keys now in lower case</li>
      <li>Housekeeping - Moved all initialisation files to a folder called 'initialisation'.</li>
      <li>Housekeeping - Renamed the configuration.php file in the plugin folder to configuration.php.example to alleviate confusion for developers who unwittingly modify the plugin configuration file instead of the file in their active theme's PDF_EXTENDED_TEMPLATES folder.</li>
      <li>Housekeeping - Updated the plugin file system to a more MVC-style approach, with model and view folders.</li>
      <li>Housekeeping - Removed ability to directly access default and example template files.</li>
      <li>Housekeeping - Fixed PHP notices in default templates related to the default template-only configuration options</li>
      <li>Housekeeping - Update core styles to match Wordpress 3.8/Gravity Forms 1.8.</li>
      <li>Housekeeping - Updated header/footer examples to use @page in example.</li>
      
    </ul> 
    
    <h3>3.2.0</h3>
    <ul>
      <li>Feature - Can now view multiple PDFs assigned to a single form via the admin area. Note: You must provide a unique 'filename' parameter in configuration.php for multiple PDFs assigned to a single form. </li>
      <li>Feature - You can exclude a field from the default templates using the class name 'exclude'. See our <a rel="nofollow" href="https://gravitypdf.com/#faqs">FAQ topic</a> for more details.</li>
      <li>Bug - Fixed issue viewing own PDF entry when logged in as anything lower than editor.</li>
      <li>Bug - Fixed data return bug in pdf-entry-details.php that was preventing all data returning correctly.</li>
      <li>Bug - Fixed PHP Warning when using products with no options</li>
      <li>Bug - Fixed issue with invalid characters being added to the PDF filename. Most notably the date mergetag.</li>
      <li>Bug - Limit filename length to 150 characters which should work on the majority of web servers.</li>
      <li>Bug - Fixed problem sending duplicate PDF when using mass resend notification feature</li>
      <li>Depreciated - Removed GF_FORM_ID and GF_LEAD_ID constants which were used in v2.x.x of the software. Ensure you follow <a rel="nofollow" href="https://developer.gravitypdf.com/news/version-2-3-migration-guide/">v2.x.x upgrade guide</a> to your templates before upgrading.</li>
    </ul>
    
    <h3>3.1.4</h3>
    <ul>
      <li>Bug - Fixed issue with plugin breaking website's when the Gravity Forms plugin wasn't activated.</li>
      <li>Housekeeping - The plugin now only supports Gravity Forms 1.7 or higher and WordPress 3.5 or higher.</li>
      <li>Housekeeping - PDF template files can no longer be accessed directly. Instead, add &amp;html=1 to the end of your URL when viewing a PDF.</li>
      <li>Extension - Added additional filters to allow the lead ID and notifications to be overridden.</li>
    </ul>
    
    <h3>3.1.3</h3>
    <ul>
      <li>Feature - Added signature_details_id to $form_data array which maps a signatures field ID to the array.</li>
      <li>Extension - Added pre-PDF generator filter for use with extensions.</li>
      <li>Bug - Fixed issue with quotes in entry data breaking custom templates.</li>
      <li>Bug - Fixed issue with the plugin not correctly using the new default configuration template, if set.</li>
      <li>Bug - Fixed issue with signature not being removed correctly when only testing with file_exists(). Added second is_dir() test.</li>
      <li>Bug - Fixed issue with empty signature field not displaying when option 'default-show-empty' is set.</li>
      <li>Bug - Fixed initialisation prompt issue when the MPDF package wasn't unpacked.</li>
    </ul>
    
    <h3>3.1.2</h3>
    <ul>
      <li>Feature - Added list array, file path, form ID and lead ID to $form_data array in custom templates</li>
      <li>Bug - Fixed initialisation prompt issue when updating plugin</li>
      <li>Bug - Fixed window.open issue which prevented a new window from opening when viewing a PDF in the admin area</li>
      <li>Bug - Fixed issue with product dropdown and radio button data showing the value instead of the name field.</li>
      <li>Bug - Fixed incorrect URL pointing to signature in $form_data</li>
    </ul>
    
    <h3>3.1.1</h3>
    <ul>
      <li>Bug - Users whose server only supports FTP file manipulation using the WP_Filesystem API moved the files into the wrong directory due to FTP usually being rooted to the WordPress home directory. To fix this the plugin attempts to determine the FTP directory, otherwise assumes it is the WP base directory. </li>
      <li>Bug - Initialisation error message was being called but the success message was also showing. </li>
    </ul>
    <h3>3.1.0</h3>
    <ul>
      <li>Feature - Added defaults to configuration.php which allows users to define the default PDF settings for all Gravity Forms. See the <a rel="nofollow" href="https://developer.gravitypdf.com/documentation/getting-started-with-gravity-pdf-configuration/">installation and configuration documentation</a> for more details. </li>
      <li>Feature - Added three new configuration options 'default-show-html', 'default-show-empty' and 'default-show-page-names' which allow different display options to the three default templates. See the <a rel="nofollow" href="https://developer.gravitypdf.com/documentation/configuration-options-examples/#default-template">installation and configuration documentation</a> for more details.</li>
      <li>Feature - Added filter hooks 'gfpdfe_pdf_name' and 'gfpdfe_template' which allows developers to further modify a PDF name and template file, respectively, outside of the configuration.php. This is useful if you have a special case naming convention based on user input. See <a rel="nofollow" href="https://developer.gravitypdf.com/documentation/filters-and-hooks/">https://developer.gravitypdf.com/documentation/filters-and-hooks/</a> for more details about using these filters.</li>
      <li>Feature - Custom font support. Any .ttf font file added to the PDF_EXTENDED_TEMPLATES/fonts/ folder will be automatically installed once the plugin has been initialised. Users also have the option to just initialise the fonts via the settings page. See the <a rel="nofollow" href="https://developer.gravitypdf.com/documentation/language-support/#install-custom-fonts">font/language documentation </a> for details.</li>
      <li>Compatability - Use Gravity Forms get_upload_root() and get_upload_url_root() instead of hard coding the signature upload directory in pdf-entry-detail.php</li>
      <li>Compatability - Changed depreciated functions get_themes() and get_theme() to wp_get_theme() (added in WordPress v3.4). </li>
      <li>Compatability - The plugin now needs to be initialised on fresh installation and upgrade. This allows us to use the WP_Filesystem API for file manipulation.</li>
      <li>Compatability - Automatic copying of PDF_EXTENDED_TEMPLATES folder on a theme change was removed in favour of a user prompt. This allows us to take advantage of the WP_Filesystem API.</li>
      <li>Compatability - Added WordPress compatibility checker (minimum now 3.4 or higher).</li>
      <li>Bug - Removed ZipArchive in favour of WordPress's WP_Filesystem API unzip_file() command. Some users reported the plugin would stop their entire website working if this extension wasn't installed.</li>
      <li>Bug - Fixed Gravity Forms compatibility checker which wouldn't return the correct response.</li>
      <li>Bug - Fixed minor bug in pdf.php when using static call 'self' in add_filter hook. Changed to class name.</li>
      <li>Bug - Removed PHP notice about $even variable not being defined in pdf-entry-detail.php</li>
      <li>Bug - Prevent code from continuing to excecute after sending header redirect.</li>
    </ul>
    <h3>3.0.2</h3>
    <ul>
      <li>Backwards Compatibility - While PHP 5.3 has was released a number of years ago it seems a number of hosts do not currently offer this version to their clients. In the interest of backwards compatibility we've re-written the plugin to again work with PHP 5+.</li>
      <li>Signature / Image Display Bug - All URLs have been converted to a path so images should now display correctly in PDF.</li>
    </ul>
    <h3>3.0.1</h3>
    <ul>
      <li>Bug - Fixed issue that caused website to become unresponsive when Gravity Forms was disabled or upgraded</li>
      <li>Bug - New HTML fields weren't being displayed in $form_data array</li>
      <li>Feature - Options for default templates to disable HTML fields or empty fields (or both)</li>
    </ul>
    <h3>3.0.0</h3>
    <p>As of Gravity PDF v3.0.0 we have removed the DOMPDF package from our plugin and integrated the more advanced mPDF system. Along with a new HTML to PDF generator, we've rewritten the entire plugin's base code to make it more user friendly to both hobbyists and rock star web developers. Configuration time is cut in half and advanced features like adding security features is now accessible to users who have little experience with PHP.</p>
    <p>New Features include:</p>
    <ul>
      <li>Language Support - almost all languages are supported including RTL (right to left) languages like Arabic and Hebrew and CJK languages - Chinese, Japanese and Korean.</li>
      <li>HTML Page Numbering</li>
      <li>Odd and even paging with mirrored margins (most commonly used in printing).</li>
      <li>Nested Tables</li>
      <li>Text-justification and hyphenation</li>
      <li>Table of Contents</li>
      <li>Index</li>
      <li>Bookmarks</li>
      <li>Watermarks</li>
      <li>Password protection</li>
      <li>UTF-8 encoded HTML</li>
      <li>Better system resource handling</li>
    </ul>
    <p>A new HTML to PDF package wasn't the only change to this edition of the software. We have rewritten the entire configuration system and made it super easy to get the software up and running.</p>
    <p>Users will no longer place code in their active theme's functions.php file. Instead, configuration will happen in a new file called configuration.php, inside the PDF_EXTENDED_TEMPLATES folder (in your active theme).</p>
    <p>Other changes include
      <li>Improved security - further restrictions were placed on non-administrators viewing template files.
      <li>$form_data array tidied up - images won't be wrapped in anchor tags.</p>
    <p>For more details <a rel="nofollow" href="https://developer.gravitypdf.info/">view the 3.x.x online documentation</a>.</p>
    <h3>2.2.3</h3>
    <ul>
      <li>Bug - Fixed mb_string error in the updated DOMPDF package.</li>
    </ul>
    <h3>2.2.2</h3>
    <ul>
      <li>DOMPDF - We updated to the latest version of DOMPDF - DOMPDF 0.6.0 beta 3.</li>
      <li>DOMPDF - We've enabled font subsetting by default which should help limit the increased PDF size when using DejaVu Sans (or any other font). </li>
    </ul>
    <h3>2.2.1</h3>
    <ul>
      <li>Bug - Fixed HTML error which caused list items to distort on PDF</li>
    </ul>
    <h3>2.2.0</h3>
    <ul>
      <li>Compatibility - Ensure compatibility with Gravity Forms 1.7. We've updated the functions.php code and remove gform_user_notification_attachments and gform_admin_notification_attachments hooks which are now depreciated. Functions gform_pdf_create and gform_add_attachment have been removed and replaced with gfpdfe_create_and_attach_pdf(). See upgrade documentation for details.</li>
      <li>Enhancement - Added deployment code switch so the template redeployment feature can be turned on and off. This release doesn't require redeployment.</li>
      <li>Enhancement - PDF_Generator() variables were getting long and complex so the third variable is now an array which will pass all the optional arguments. The new 1.7 compatible functions.php code includes this method by default. For backwards compatibility the function will still work with the variable structure prior to 2.2.0.</li>
      <li>Bug - Fixed error generated by legacy code in the function PDF_processing() which is located in render_to_pdf.php.</li>
      <li>Bug - Images and stylesheets will now try and be accessed with a local path instead of a URL. It fixes problem where some hosts were preventing read access from a URL. No template changes are required.</li>
    </ul>
    <h3>2.1.1</h3>
    <ul>
      <li>Bug - Signatures stopped displaying after 2.1.0 update. Fixed issue. </li>
      <li>Bug - First time install code now won't execute if already have configuration variables in database</li>
    </ul>
    <h3>2.1.0</h3>
    <ul>
      <li>Feature - Product table can now be accessed directly through custom templates by running GFPDFEntryDetail::product_table($form, $lead);. See documentation for more details.</li>
      <li>Feature - Update screen will ask you if you want to deploy new template files, instead of overriding your modified versions.</li>
      <li>Feature - Product subtotal, shipping and total have been added to $form_data['field'] array to make it easier to work with product details in the custom template.</li>
      <li>Feature - Added two new default template files. One displays field and name in two rows (like you see when viewing an entry in the admin area) and the other removes all styling. See documentation on use.</li>
      <li>Security - Tightened PDF template security so that custom templates couldn't be automatically generated by just anyone. Now only logged in users with the correct privileges and the user who submitted the form (matched against IP) can auto generate a PDF. See documentation on usage.</li>
      <li>Depreciated - Removed form data that was added directly to the $form_data array instead of $form_data['field'] array. Users upgrading will need to update their custom templates if not using field data from the $form_data[�field'] array. If using $form_data['field'] in your custom template this won't affect you.</li>
      <li>Bug - Fixed problem with default template not showing and displaying a timeout error. Removed table tags and replaced with divs that are styled appropriately.</li>
      <li>Bug - The new plugin theme folder will successfully create when upgrading. You won't have to deactivate and reactivate to get it working.</li>
      <li>Bug - some installs had plugins that included the function mb_string which is also included in DOMPDF. DOMPDF will now check if the function exists before creating it.</li>
      <li>Bug - Remove empty signature field from the default template.</li>
      <li>Bug - fixed problem with redirecting to login screen even when logged in while accessing template file through the browser window directly.</li>
      <li>Bug - fixed error where sample template would reimport itself automatically even after deleting it. Will now only reimport if any important changes to template need to be viewed straight after an update.</li>
      <li>Bug - Moved render_to_pdf.php constants to pdf.php so we can use the constants in the core files. Was previously generating an error.</li>
      <li>Housekeeping - Cleaned up core template files, moved functions into classes and added more in-file documentation.</li>
      <li>Housekeeping - moved install/upgrade code from pdf.php to installation-update-manager.php</li>
      <li>Housekeeping - changed pdf-entry-detail.php class name from GFEntryDetail to GFPDFEntryDetail to remove compatibility problems with Gravity Forms.</li>
      <li>Housekeeping - created pdf-settings.php file to house the settings page code.</li>
    </ul>
    <h3>2.0.1</h3>
    <ul>
      <li>Fixed Signature bug when checking if image file exists using URL instead of filesystem path</li>
      <li>Fixed PHP Constants Notice </li>
    </ul>
    <h3>2.0.0</h3>
    <ul>
      <li>Moved templates to active theme folder to prevent custom themes being removed on upgrade</li>
      <li>Allow PDFs to be saved using a custom name</li>
      <li>Fixed WP_Error bug when image/css file cannot be found</li>
      <li>Upgraded to latest version of DOMPDF</li>
      <li>Removed auto-load form bug which would see multiple instances of the example form loaded</li>
      <li>Created a number of constants to allow easier developer modification</li>
      <li>Plugin/Support moved to dedicated website.</li>
      <li>Pro/Business package offers the ability to write fields on an existing PDF.</li>
    </ul>
    <h3>1.2.3</h3>
    <ul>
      <li>Fixed $wpdb-&gt;prepare error</li>
    </ul>
    <h3>1.2.2</h3>
    <ul>
      <li>Fixed bug with tempalte shipping method MERGETAGS</li>
      <li>Fixed bug where attachment wasn't being sent</li>
      <li>Fixed problem when all_url_fopen was turned off on server and failed to retreive remote images. Now uses WP_HTTP class.</li>
    </ul>
    <h3>1.2.1</h3>
    <ul>
      <li>Fixed path to custom css file included in PDF template </li>
    </ul>
    <h3>1.2.0</h3>
    <ul>
      <li>Template files moved to the plugin's template folder</li>
      <li>Sample Form installed so developers have a working example to modify</li>
      <li>Fixed bug when using WordPress in another directory to the site</li>
    </ul>
    <h3>1.1.0</h3>
    <ul>
      <li>Now compatible with Gravity Forms Signature Add-On</li>
      <li>Moved the field data functions out side of the Gravity Forms core so users can freely style their form information (located in pdf-entry-detail.php)</li>
      <li>Simplified the field data output</li>
      <li>Fixed bug when using product information</li>
    </ul>
    <h3>1.0.0</h3>
    <ul>
      <li>First release.</li>
    </ul>

=======
<?php

 /*
  Template: Changelog
  Module: Settings Page
  */
 
/*
    This file is part of Gravity PDF.

    Gravity PDF Copyright (C) 2015 Blue Liquid Designs

    This program is free software; you can redistribute it and/or modify
    it under the terms of the GNU General Public License as published by
    the Free Software Foundation; either version 2 of the License, or
    (at your option) any later version.

    This program is distributed in the hope that it will be useful,
    but WITHOUT ANY WARRANTY; without even the implied warranty of
    MERCHANTABILITY or FITNESS FOR A PARTICULAR PURPOSE.  See the
    GNU General Public License for more details.

    You should have received a copy of the GNU General Public License
    along with this program; if not, write to the Free Software
    Foundation, Inc., 59 Temple Place, Suite 330, Boston, MA  02111-1307  USA
*/ 
  
  /*
   <li>Don't run if the correct class isn't present
   */
  if(!class_exists('GFPDF_Settings_Model'))
  {
	 exit;  
  }
  
  ?>

    <h2><?php _e('Changelog'); ?></h2>
    
    <p><strong>Current Version: <?php echo PDF_EXTENDED_VERSION; ?></strong></p>

  <h3><?php echo PDF_EXTENDED_VERSION; ?></h3>
  <ul>
    <li>Housekeeping - Allow control over signature width in default template using the 'gfpdfe_signature_width' filter</li>
    <li>Housekeeping - Add better error checking when migrating PDF template folder</li>
    <li>Housekeeping - Add unit testing to the directory migration function</li>
    <li>Bug - Fixed backwards-compatiiblity PHP error when viewing custom PDF templates on Gravity Forms 1.8.3 or below.</li>
    <li>Bug - Ensure checkbox field names are included in the $form_data array</li>
  </ul>

  <h3>3.7.0</h3>
<ul>
<li>Feature - Added 'default-show-section-content' configuration option. You can now display the section break content in the default template. If this option is enabled and the section break is empty it will still be displayed on the PDF. Note: Existing installations will have to reinitialise their templates with the 'Reinstall Default and Example Templates' option enabled.</li> 
<li>Feature - Added hooks 'gfpdfe_template_location' and 'gfpdfe_template_location_uri' to change PDF template location</li>
<li>Housekeeping - Migrate your template and configuration files. As of Gravity PDF 3.7 we'll be dropping the 'site_name' folder for single WordPress installs and changing the multisite install directory to the site ID.</li> 
<li>Housekeeping - Added $form_data['html_id'] key which has the HTML fields added by their ID (much like the signature_details_id key).</li>
<li>Housekeeping - Add large number of unit tests </li>
<li>Housekeeping - Derestrict certain pages software loads on.</li>
<li>Housekeeping - Split up PDF viewing security components into smaller chunks (easier to unit test)</li>
<li>Housekeeping - Remove CLI-checking override in RAM settings</li>
<li>Housekeeping - Included directory paths by default on the system status page</li>
<li>Housekeeping - Updated configuration.php examples to include new default config option and refined the copy</li>
<li>Bug - Fixed issue initialising plugin when memory limit was set to -1 (unlimited)</li>
<li>Bug - Fix Multisite migration problem where if an error was thrown for one of the sub sites it caused all of the sites to show an error (even if they were successful)</li>
<li>Bug - Fix typo in example-template.php file</li>
<li>Bug - Fix up notices in custom templates when using poll/survey/quiz add ons.</li>
<li>Bug - Fix up notice in custom template when the form description is empty</li>
<li>Bug - Fix up notices in mPDF template when using headers/footers</li>
<li>Bug - Fix up error in PDF when signature field wasn't filled in</li>
</ul>

  <h3>3.6.0</h3>
<ul>
<li>Feature - Added support for Gravity Form's sub-field 'middle' name  (1.9Beta)</li>
<li>Feature - Patch mPDF with full :nth-child support on TD and TR table cells</li>
<li>Feature - Added $form_data['products_totals']['subtotal'] key (total price without shipping costs added)</li>
<li>Feature - Added formated money to all product fields in the $form_data array</li>
<li>Feature - Default templates: only show fields who's conditional logic is true. Perfect when used with 'default-show-html'</li>
<li>Housekeeping - Move PDF_EXTENDED_TEMPLATES folder to the /wp-content/upload/ directory. Get more info about the move (see <a href="https://developer.gravitypdf.com/news/migrating-template-directory-means/">https://developer.gravitypdf.com/news/migrating-template-directory-means/</a>)</li>
<li>Housekeeping - Refined when admin resources are loaded</li>
<li>Housekeeping - Fixed typo during initial initialisation</li>
<li>Housekeeping - Switched icons back to FontAwesome which is shipped by default with Gravity Forms</li>
<li>Housekeeping - Display full path to mPDF tmp directory when there are issues writing to it</li>
<li>Housekeeping - Update example-header-and-footer_06.php and example-advanced-headers_07.php to better reflect current mPDF features</li>
<li>Bug - Fixed issue pulling the correct configuration when multiple nodes were assigned to multiple forms</li>
<li>Bug - Fixed number field formatting issue which always rounded to two decimal places</li>
<li>Bug - Fixed JS namespace issue with WordPress Leads plugin</li>
<li>Bug - Fixed error initialising fonts / backing up PDF_EXTENDED_TEMPLATES directory when using the glob() function</li>
<li>Bug - Fix issue with PHP 5.0 and 5.1 array_replace_recursive function when used with an array inside the $gf_pdf_config array</li>
<li>Bug - Fixed fatal error when logged in user attempts to view PDF they don't have access to</li>
<li>Bug - Fixed issue in $form_data array where single-column list items where being returned as an array and not a HTML list.</li>
<li>Bug - Prevent unauthorised users auto-initialising the software or migrating the templates folder</li>
</ul>


  <h3>3.5.10</h3>
  <ul>
    <li>Bug - Fix issue saving and sending blank PDFs due to security fix</li>
  </ul>
  <h3>3.5.11</h3>
  <ul>
    <li>Bug - Fix security issue which gave unauthorised users access to Gravity Form entires</li>
  </ul>

  <h3>3.5.10</h3>
  <ul>
    <li>Housekeeping - Include individual scoring for Gravity Form Survey Likert field in the $form_data['survey'] array</li>
    <li>Bug - Fix fatal error when Gravity Forms isn't activated, but Gravity PDF is.</li>
  </ul>

  <h3>3.5.9</h3>
  <ul>
    <li>Bug - Rollback recent changes that introduced the GFAPI as introduces errors for older versions of Gravity Forms. Will reintroduce in next major release and increase the minimum Gravity Forms version.</li>
  </ul>

  <h3>3.5.8</h3>
  <ul>
    <li>Bug - Fixed issue affected some users where a depreciated function was causing a fatal error </li>
  </ul>
  
  <h3>3.5.7</h3>
  <ul>
    <li>Bug - Fixed issue where the PDF settings page was blank for some users</li>
  </ul>


  <h3>3.5.6</h3>
  <ul>
    <li>Bug - Fixed issue with last release that affected checks to see if Gravity Forms has submitting</li>
    <li>Bug - Fixed fatal error with servers using PHP5.2 or lower</li>
    <li>Bug - Fixed E_NOTICE for replacement array_replace_recursive() function in PHP5.2 or lower</li>
    <li>Bug - Fixed issue with AJAX spinner showing when submitting support request</li>
  </ul>

  <h3>3.5.5</h3>
  <ul>
    <li>Housekeeping - Include French translation (thanks to Marie-Aude Koiransky-Ballouk)</li>
    <li>Housekeeping - Wrap 'Initialise Fonts' text in translation ready _e() function</li>
    <li>Housekeeping - Tidy up System Status CSS styles to accomidate translation text lengths</li>
    <li>Housekeeping - Fix E_NOTICE when viewing entry details page when form has no PDF configuration</li>
    <li>Bug - Fixed load_plugin_textdomain which was incorrectly called.</li>
    <li>Bug - Correctly check if the plugin is loaded correctly before letting the PDF class fully load</li>
  </ul>

  <h3>3.5.4</h3> 
  <ul>
    <li>Bug - Fixed issue with incorrect PDF name showing on the entry details page</li>
    <li>Bug - Fixed issue with custom fonts being inaccessible without manually reinstalling after upgrading.</li>
    <li>Housekeeping - Added in two new filters to modify the $mpdf object. 'gfpdfe_mpdf_class' and 'gfpdfe_mpdf_class_pre_render' (replaces the gfpdfe_pre_render_pdf filter).</li>
  </ul>


<h3>3.5.3</h3>

<ul>
  <li>Bug - Mergetags braces ({}) were being encoded before conversion</li>
  <li>Bug - Fixed issue with empty string being passed to array filter</li>
  <li>Housekeeping - Enabled mergetag usage in the pdf_password and pdf_master_password configuration options</li>
  <li>Housekeeping - Correctly call $wpdb->prepare so the variables in are in the second argument</li>
</ul>

<h3>3.5.2</h3>
<ul>
  <li>Bug - Initialisation folder .htaccess file was preventing template.css from being loaded by the default templates.</li>
</ul>

<h3>3.5.1</h3>

<ul>
  <li>Bug - Fixed issue using core fonts Arial/Helvetica, Times/Times New Roman and Courier.</li>
  <li>Bug - Fixed display issues for multiple PDFs on the details admin entry page</li>
  <li>Housekeeping - Made the details entry page PDF view consistent for single or multiple PDFs</li>
  <li>Housekeeping - Ensured all javascript files are minified and are correctly being used</li>
  <li>Housekeeping - Remove legacy notices from mPDF package</li>
</ul>

<h3>3.5.0</h3>

    <ul>
      <li>Feature - No longer need to reinitialise every time the software is updated. </li>
      <li>Feature - Add auto-initialiser on initial installation for sites that have direct write access to their server files</li>
      <li>Feature - Add auto-initialiser on initial installation across entire multisite network for sites who have direct write access to their server files. </li>
      <li>Feature - Add auto-PDF_EXTENDED_TEMPLATES theme syncer for sites that have direct write access to their server files</li>
      <li>Feature - Correctly added language support. The .PO file is located in the /language/ folder if anyone would like to do a translation.</li>

      <li>Housekeeping - Restrict initialisation process to 64MB or greater to counter problems with users reporting a 'white screen' when running in a low-RAM environment.</li>
      <li>Housekeeping - Refractor the admin notices code</li>
      <li>Housekeeping - Create responsive PDF settings page</li>
      <li>Housekeeping - Minify CSS and Javascript files </li>
      <li>Housekeeping - Remove FontAwesome fonts from package and use Wordpress' build-in 'dashicons'</li>
      <li>Housekeeping - Refine action and error messages </li>
      <li>Housekeeping - Update initialisation tab copy for both pre- and post- initialisation</li>
      <li>Housekeeping - Use Gravity Forms get_ip() function instead of custom function</li>
      <li>Housekeeping - The in-built support form uses SSL once again (disabled in the past due to some servers being unable to verify the certificate). </li>
      <li>Bug - When testing write permissions, file_exist() is throwing false positives for some users which would generate a warning when unlink() is called. Hide warning using '@'. </li>     
    </ul>


    <h3>3.4.1</h3>
    <ul>
      <li>Bug - Fix typo that effected sites running PHP5.2 or below.</li>
    </ul>

    <h3>3.4.0.3</h3>
    <ul>
      <li>Bug - Define array_replace_recursive() if it doesn't exist, as it is PHP 5.3 only. </li>
    </ul>

    <h3>3.4.0.2</h3>
    <ul>
      <li>Housekeeping - Wrapped the View PDF and Download buttons in correct language functions - _e()</li>
      <li>Bug - Fix problem displaying the signature field</li>
      <li>Bug - Fix notice errors with new 'save' PDF hook</li>
    </ul>

    <h3>3.4.0.1</h3>
    <ul>
      <li>Housekeeping - Add commas on the last line of every config node in the configuration.php file</li>
      <li>Housekeeping - Fix up initialisation error messages</li>
      <li>Bug - Fix up mPDF bugs - soft hyphens, watermarks over SVG images, inline CSS bug</li>
    </ul>


    <h3>3.4.0</h3>
    <ul>
      <li>Feature - Added auto-print prompt ability when you add &amp;print=1 to the PDF URL (see https://developer.gravitypdf.com/documentation/display-pdf-in-browser/ for details)</li>
      <li>Feature - Added ability to rotate absolute positioned text 180 degrees (previously only 90 and -90). Note: feature in beta</li>
      <li>Feature - Backup all template files that are overridden when initialising to a folder inside PDF_EXTENDED_TEMPLATES</li>
      <li>Feature - Added SSH initialisation support</li>
      <li>Feature - Allow MERGETAGS to be used in all PDF templates, including default template (but only in the HTML field).</li>
      <li>Feature - Updated mPDF to 3.7.1</li>
      <li>Feature - Enable text/image watermark support. Added new example template example-watermark09.php showing off its usage (see https://developer.gravitypdf.com/documentation/watermarks-pdf-template-example/)</li>
      <li>Feature - Added full survey, poll and quiz support to both the default template and $form_data (see https://developer.gravitypdf.com/documentation/accessing-survey-poll-quiz-data/)</li>
      <li>Feature - Shortcodes will now be processed in all templates, including default template (but only in the HTML field).</li>
      <li>Feature - Added 'save' configuration option so PDFs are saved to the local disk when 'notifications' aren't enabled.</li>
      <li>Feature - Added 'dpi' configuration option to modify the PDF image DPI. Default 96dpi. Use 300dpi for printing.</li>
      <li>Feature - Added PDF/A1-b compliance option. Enable with 'pdfa1b' => true. See http://mpdf1.com/manual/index.php?tid=420&searchstring=pdf/a1-b for more details.</li>
      <li>Feature - Added PDF/X1-a compliance option. Enable with 'pdfx1a' => true. See http://mpdf1.com/manual/index.php?tid=481&searchstring=pdf/x-1a for more details.</li>
      <li>Feature - Added new constant option 'PDF_REPACK_FONT' which when enabled may improve function with some PostScript printers (disabled by default). Existing sites will need to add  define('PDF_REPACK_FONT', true); to the bottom of their configuration.php file.</li>
      <li>Feature - Added a sleuth of new hooks and filters for developers. See https://developer.gravitypdf.com/documentation/filters-and-hooks/ for examples.</li>
      <li>Feature - Added $form_data['form_description'] key to $form_data array</li>
      <li>Feature - Update $form_data['products'] array key to field ID</li>
      <li>Feature - Added survey Likert output function for custom templates (much like the product table function). It can be used with the following command 'echo GFPDFEntryDetails::get_likert($form, $lead, $field_id);' where $field_id is substituted for the form field ID.</li>
      <li>Feature - Added field descriptions to the $form_data array under the $form_data['field_descriptions'] key.</li>
      <li>Feature - Added pre and post PDF generation filters and actions to pdf-render.php. These include gfpdfe_pre_render_pdf, gfpdfe_pdf_output_type, gfpdfe_pdf_filename and gfpdf_post_pdf_save.</li>
      <li>Feature: $form_data['signature'] et al. keys now contain the signature width and height attributes</li>

      <li>Housekeeping - Ensure the form and lead IDs are correctly passed throughout the render functions.</li>
      <li>Housekeeping - Update settings page link to match new Gravity Forms URL structure</li>
      <li>Housekeeping - Check if $lead['gfsurvey_score'] exists before assigning to $form_data array</li>
      <li>Housekeeping - Removed table and font checksum debugging from mPDF when WP_DEBUG enabled as they produced inaccurate results.</li>
      <li>Housekeeping - Fixed up mPDF logging location when WP_DEBUG enabled. Files now stored in wp-content/themes/Active_Theme_Folder/PDF_EXTENDED_TEMPLATES/output/ folder.</li>
      <li>Housekeeping - Removed API logging locally when WP_DEBUG is enabled.</li>
      <li>Housekeeping - Increase API timeout interval as some overseas users reported timeout issues</li>
      <li>Housekeeping - Modified mPDF functions Image() and purify_utf8_text() to validate the input data so we don't have to do it every time through the template.</li>
      <li>Housekeeping - Added ability to not re-deploy every update (not enabled this release as template files were all updated)</li>
      <li>Housekeeping - Additional checks on load to see if any of the required file/folder structure is missing. If so, re-initilise.</li>
      <li>Housekeeping - Save resources and turn off automatic rtl identification. Users must set the RTL option when configuring form</li>
      <li>Housekeeping - Turn off mPDFs packTableData setting, decreasing processing time when working with large tables.</li>
      <li>Housekeeping - $gf_pdf_default_configuration options now merge down into existing PDF nodes, instead of applying to only unassigned forms. $gf_pdf_config settings override any in $gf_pdf_default_configuration</li>
      <li>Housekeeping - Center aligned Survey Likery field results</li>
      <li>Housekeeping - Partially refactored the pdf-entry-detail.php code</li>
      <li>Housekeeping - All default and example templates have been tidied. This won't affect custom templates.</li>
      <li>Housekeeping - Set the gform_notification order number to 100 which will prevent other functions (example snippets from Gravity Forms, for instance) from overridding the attached PDF.</li>
      <li>Housekeeping - Fix spelling mistake on initialising fonts</li>
      <li>Housekeeping - Remove wpautop() function from Gravity Form HTML output, which was applied before rendering and was messing up the HTML markup.</li>
      <li>Housekeeping - Remove empty list rows from the $form_data['list'] array in single and multi-column lists.</li>
      <li>Housekeeping - Apply same CSS styles (padding, border and line height) to HTML fields as done to form values in default templates</li>
      <li>Housekeeping - Replaced arbitrary wrapper IDs in the default templates with the actual field ID</li>

      <li>Bug - Fixed signature rendering issue when custom signature size was being used</li>
      <li>Bug - Fixed static error types in helper/install-update-manager.php file.</li>
      <li>Bug - Fixed redeployment error message which wasn't showing correctly</li>
      <li>Bug - Fixed issue with PDF not attaching to notification using Paypal's delayed notification feature</li>
      <li>Bug - Fixed strict standard warning about calling GFPDF_Settings::settings_page();</li>
      <li>Bug - Fixed strict standard warning about calling GFPDFEntryDetail::pdf_get_lead_field_display();</li>
      <li>Bug - Fixed issue with Gravity Form Post Category field causing fatal error generating PDF</li>
      <li>Bug - Fixed number field formatting issue when displaying on PDF.</li>
      <li>Bug - Do additional check for PHP's MB_String regex functions before initialising ti prevent errors after initialising</li>
      <li>Bug - Fixed problem with multiple nodes assigned to a form using the same template</li>
      <li>Bug - Fixed path to fallback templates when not found</li>
      <li>Bug - Fixed problem with master password setting to user password</li>
    </ul>
    
    <h3>3.3.4</h3>
    <ul>
    	<li>Bug - Fixed issue linking to PDF from front end</li>
        <li>Housekeeping - Removed autoredirect to initialisation page</li>
    </ul>
    <h3>3.3.3</h3>
    <ul>
    	<li>Bug - Correctly call javascript to control admin area 'View PDFs' drop down</li>
        <li>Bug - Some users still reported incorrect RAM. Convert MB/KB/GB values to M/K/G as per the PHP documentation.</li>
        <li>Housekeeping - Show initilisation prompt on all admin area pages instead of only on the Gravity Forms pages</li>
    </ul>
    
 	<h3>3.3.2.1</h3>
    <ul>
    	<li>Bug - Incorrectly showing assigned RAM to website</li>
    </ul>
 
 	<h3>3.3.2</h3>
    <ul>
    	<li>Bug - Some hosts reported SSL certificate errors when using the support API. Disabled HTTPS for further investigation. Using hash-based verification for authentication.</li>
    	<li>Housekeeping - Forgot to disable API debug feature after completing beta</li>
    </ul>
 
    <h3>3.3.1</h3>
    <ul>
    	<li>Bug - $form_data['list'] was mapped using an incremental key instead of via the field ID</li>
    </ul>
 
    <h3>3.3.0</h3>
    <ul>
      <li>Feature - Overhauled  the initialisation process so that the software better reviews the host for  potential problems before initialisation. This should help debug issues and  make users aware there could be a problem <strong>before</strong> they begin using the software.</li>
      <li>Feature - Overhauled the settings page to make it easier to access features of the software</li>
      <li>Feature - Added a Support tab to the settings page which allows users to securely (over HTTPS) submit a support ticket to the Gravity PDF support desk</li>
      <li>Feature - Changed select, multiselect and radio fields so that the default templates use the name rather than the value. $form_data now also includes the name and values for all these fields.</li>
      <li>Feature - $form_data now includes all miscellaneous lead information in the $form_data['misc'] array.</li>
      <li>Feature - $form_data now contains 24 and 12 hour time of entry submission.</li>      
      <li>Feature - Added localisation support</li>
      <li>Compatibility - Added new multi-upload support which was added in Gravity Forms 1.8.</li>
      <li>Bug - Added 'aid' parametre to the PDF url when multiple configuration nodes present on a single form</li>
      <li>Bug - Fixed issue when Gravity Forms in No Conflict Mode</li>
      <li>Bug - Font config.php's array keys now in lower case</li>
      <li>Housekeeping - Moved all initialisation files to a folder called 'initialisation'.</li>
      <li>Housekeeping - Renamed the configuration.php file in the plugin folder to configuration.php.example to alleviate confusion for developers who unwittingly modify the plugin configuration file instead of the file in their active theme's PDF_EXTENDED_TEMPLATES folder.</li>
      <li>Housekeeping - Updated the plugin file system to a more MVC-style approach, with model and view folders.</li>
      <li>Housekeeping - Removed ability to directly access default and example template files.</li>
      <li>Housekeeping - Fixed PHP notices in default templates related to the default template-only configuration options</li>
      <li>Housekeeping - Update core styles to match Wordpress 3.8/Gravity Forms 1.8.</li>
      <li>Housekeeping - Updated header/footer examples to use @page in example.</li>
      
    </ul> 
    
    <h3>3.2.0</h3>
    <ul>
      <li>Feature - Can now view multiple PDFs assigned to a single form via the admin area. Note: You must provide a unique 'filename' parameter in configuration.php for multiple PDFs assigned to a single form. </li>
      <li>Feature - You can exclude a field from the default templates using the class name 'exclude'. See our <a rel="nofollow" href="https://gravitypdf.com/#faqs">FAQ topic</a> for more details.</li>
      <li>Bug - Fixed issue viewing own PDF entry when logged in as anything lower than editor.</li>
      <li>Bug - Fixed data return bug in pdf-entry-details.php that was preventing all data returning correctly.</li>
      <li>Bug - Fixed PHP Warning when using products with no options</li>
      <li>Bug - Fixed issue with invalid characters being added to the PDF filename. Most notably the date mergetag.</li>
      <li>Bug - Limit filename length to 150 characters which should work on the majority of web servers.</li>
      <li>Bug - Fixed problem sending duplicate PDF when using mass resend notification feature</li>
      <li>Depreciated - Removed GF_FORM_ID and GF_LEAD_ID constants which were used in v2.x.x of the software. Ensure you follow <a rel="nofollow" href="https://developer.gravitypdf.com/news/version-2-3-migration-guide/">v2.x.x upgrade guide</a> to your templates before upgrading.</li>
    </ul>
    
    <h3>3.1.4</h3>
    <ul>
      <li>Bug - Fixed issue with plugin breaking website's when the Gravity Forms plugin wasn't activated.</li>
      <li>Housekeeping - The plugin now only supports Gravity Forms 1.7 or higher and WordPress 3.5 or higher.</li>
      <li>Housekeeping - PDF template files can no longer be accessed directly. Instead, add &amp;html=1 to the end of your URL when viewing a PDF.</li>
      <li>Extension - Added additional filters to allow the lead ID and notifications to be overridden.</li>
    </ul>
    
    <h3>3.1.3</h3>
    <ul>
      <li>Feature - Added signature_details_id to $form_data array which maps a signatures field ID to the array.</li>
      <li>Extension - Added pre-PDF generator filter for use with extensions.</li>
      <li>Bug - Fixed issue with quotes in entry data breaking custom templates.</li>
      <li>Bug - Fixed issue with the plugin not correctly using the new default configuration template, if set.</li>
      <li>Bug - Fixed issue with signature not being removed correctly when only testing with file_exists(). Added second is_dir() test.</li>
      <li>Bug - Fixed issue with empty signature field not displaying when option 'default-show-empty' is set.</li>
      <li>Bug - Fixed initialisation prompt issue when the MPDF package wasn't unpacked.</li>
    </ul>
    
    <h3>3.1.2</h3>
    <ul>
      <li>Feature - Added list array, file path, form ID and lead ID to $form_data array in custom templates</li>
      <li>Bug - Fixed initialisation prompt issue when updating plugin</li>
      <li>Bug - Fixed window.open issue which prevented a new window from opening when viewing a PDF in the admin area</li>
      <li>Bug - Fixed issue with product dropdown and radio button data showing the value instead of the name field.</li>
      <li>Bug - Fixed incorrect URL pointing to signature in $form_data</li>
    </ul>
    
    <h3>3.1.1</h3>
    <ul>
      <li>Bug - Users whose server only supports FTP file manipulation using the WP_Filesystem API moved the files into the wrong directory due to FTP usually being rooted to the WordPress home directory. To fix this the plugin attempts to determine the FTP directory, otherwise assumes it is the WP base directory. </li>
      <li>Bug - Initialisation error message was being called but the success message was also showing. </li>
    </ul>
    <h3>3.1.0</h3>
    <ul>
      <li>Feature - Added defaults to configuration.php which allows users to define the default PDF settings for all Gravity Forms. See the <a rel="nofollow" href="https://developer.gravitypdf.com/documentation/getting-started-with-gravity-pdf-configuration/">installation and configuration documentation</a> for more details. </li>
      <li>Feature - Added three new configuration options 'default-show-html', 'default-show-empty' and 'default-show-page-names' which allow different display options to the three default templates. See the <a rel="nofollow" href="https://developer.gravitypdf.com/documentation/configuration-options-examples/#default-template">installation and configuration documentation</a> for more details.</li>
      <li>Feature - Added filter hooks 'gfpdfe_pdf_name' and 'gfpdfe_template' which allows developers to further modify a PDF name and template file, respectively, outside of the configuration.php. This is useful if you have a special case naming convention based on user input. See <a rel="nofollow" href="https://developer.gravitypdf.com/documentation/filters-and-hooks/">https://developer.gravitypdf.com/documentation/filters-and-hooks/</a> for more details about using these filters.</li>
      <li>Feature - Custom font support. Any .ttf font file added to the PDF_EXTENDED_TEMPLATES/fonts/ folder will be automatically installed once the plugin has been initialised. Users also have the option to just initialise the fonts via the settings page. See the <a rel="nofollow" href="https://developer.gravitypdf.com/documentation/language-support/#install-custom-fonts">font/language documentation </a> for details.</li>
      <li>Compatability - Use Gravity Forms get_upload_root() and get_upload_url_root() instead of hard coding the signature upload directory in pdf-entry-detail.php</li>
      <li>Compatability - Changed depreciated functions get_themes() and get_theme() to wp_get_theme() (added in WordPress v3.4). </li>
      <li>Compatability - The plugin now needs to be initialised on fresh installation and upgrade. This allows us to use the WP_Filesystem API for file manipulation.</li>
      <li>Compatability - Automatic copying of PDF_EXTENDED_TEMPLATES folder on a theme change was removed in favour of a user prompt. This allows us to take advantage of the WP_Filesystem API.</li>
      <li>Compatability - Added WordPress compatibility checker (minimum now 3.4 or higher).</li>
      <li>Bug - Removed ZipArchive in favour of WordPress's WP_Filesystem API unzip_file() command. Some users reported the plugin would stop their entire website working if this extension wasn't installed.</li>
      <li>Bug - Fixed Gravity Forms compatibility checker which wouldn't return the correct response.</li>
      <li>Bug - Fixed minor bug in pdf.php when using static call 'self' in add_filter hook. Changed to class name.</li>
      <li>Bug - Removed PHP notice about $even variable not being defined in pdf-entry-detail.php</li>
      <li>Bug - Prevent code from continuing to excecute after sending header redirect.</li>
    </ul>
    <h3>3.0.2</h3>
    <ul>
      <li>Backwards Compatibility - While PHP 5.3 has was released a number of years ago it seems a number of hosts do not currently offer this version to their clients. In the interest of backwards compatibility we've re-written the plugin to again work with PHP 5+.</li>
      <li>Signature / Image Display Bug - All URLs have been converted to a path so images should now display correctly in PDF.</li>
    </ul>
    <h3>3.0.1</h3>
    <ul>
      <li>Bug - Fixed issue that caused website to become unresponsive when Gravity Forms was disabled or upgraded</li>
      <li>Bug - New HTML fields weren't being displayed in $form_data array</li>
      <li>Feature - Options for default templates to disable HTML fields or empty fields (or both)</li>
    </ul>
    <h3>3.0.0</h3>
    <p>As of Gravity PDF v3.0.0 we have removed the DOMPDF package from our plugin and integrated the more advanced mPDF system. Along with a new HTML to PDF generator, we've rewritten the entire plugin's base code to make it more user friendly to both hobbyists and rock star web developers. Configuration time is cut in half and advanced features like adding security features is now accessible to users who have little experience with PHP.</p>
    <p>New Features include:</p>
    <ul>
      <li>Language Support - almost all languages are supported including RTL (right to left) languages like Arabic and Hebrew and CJK languages - Chinese, Japanese and Korean.</li>
      <li>HTML Page Numbering</li>
      <li>Odd and even paging with mirrored margins (most commonly used in printing).</li>
      <li>Nested Tables</li>
      <li>Text-justification and hyphenation</li>
      <li>Table of Contents</li>
      <li>Index</li>
      <li>Bookmarks</li>
      <li>Watermarks</li>
      <li>Password protection</li>
      <li>UTF-8 encoded HTML</li>
      <li>Better system resource handling</li>
    </ul>
    <p>A new HTML to PDF package wasn't the only change to this edition of the software. We have rewritten the entire configuration system and made it super easy to get the software up and running.</p>
    <p>Users will no longer place code in their active theme's functions.php file. Instead, configuration will happen in a new file called configuration.php, inside the PDF_EXTENDED_TEMPLATES folder (in your active theme).</p>
    <p>Other changes include
      <li>Improved security - further restrictions were placed on non-administrators viewing template files.
      <li>$form_data array tidied up - images won't be wrapped in anchor tags.</p>
    <p>For more details <a rel="nofollow" href="https://developer.gravitypdf.info/">view the 3.x.x online documentation</a>.</p>
    <h3>2.2.3</h3>
    <ul>
      <li>Bug - Fixed mb_string error in the updated DOMPDF package.</li>
    </ul>
    <h3>2.2.2</h3>
    <ul>
      <li>DOMPDF - We updated to the latest version of DOMPDF - DOMPDF 0.6.0 beta 3.</li>
      <li>DOMPDF - We've enabled font subsetting by default which should help limit the increased PDF size when using DejaVu Sans (or any other font). </li>
    </ul>
    <h3>2.2.1</h3>
    <ul>
      <li>Bug - Fixed HTML error which caused list items to distort on PDF</li>
    </ul>
    <h3>2.2.0</h3>
    <ul>
      <li>Compatibility - Ensure compatibility with Gravity Forms 1.7. We've updated the functions.php code and remove gform_user_notification_attachments and gform_admin_notification_attachments hooks which are now depreciated. Functions gform_pdf_create and gform_add_attachment have been removed and replaced with gfpdfe_create_and_attach_pdf(). See upgrade documentation for details.</li>
      <li>Enhancement - Added deployment code switch so the template redeployment feature can be turned on and off. This release doesn't require redeployment.</li>
      <li>Enhancement - PDF_Generator() variables were getting long and complex so the third variable is now an array which will pass all the optional arguments. The new 1.7 compatible functions.php code includes this method by default. For backwards compatibility the function will still work with the variable structure prior to 2.2.0.</li>
      <li>Bug - Fixed error generated by legacy code in the function PDF_processing() which is located in render_to_pdf.php.</li>
      <li>Bug - Images and stylesheets will now try and be accessed with a local path instead of a URL. It fixes problem where some hosts were preventing read access from a URL. No template changes are required.</li>
    </ul>
    <h3>2.1.1</h3>
    <ul>
      <li>Bug - Signatures stopped displaying after 2.1.0 update. Fixed issue. </li>
      <li>Bug - First time install code now won't execute if already have configuration variables in database</li>
    </ul>
    <h3>2.1.0</h3>
    <ul>
      <li>Feature - Product table can now be accessed directly through custom templates by running GFPDFEntryDetail::product_table($form, $lead);. See documentation for more details.</li>
      <li>Feature - Update screen will ask you if you want to deploy new template files, instead of overriding your modified versions.</li>
      <li>Feature - Product subtotal, shipping and total have been added to $form_data['field'] array to make it easier to work with product details in the custom template.</li>
      <li>Feature - Added two new default template files. One displays field and name in two rows (like you see when viewing an entry in the admin area) and the other removes all styling. See documentation on use.</li>
      <li>Security - Tightened PDF template security so that custom templates couldn't be automatically generated by just anyone. Now only logged in users with the correct privileges and the user who submitted the form (matched against IP) can auto generate a PDF. See documentation on usage.</li>
      <li>Depreciated - Removed form data that was added directly to the $form_data array instead of $form_data['field'] array. Users upgrading will need to update their custom templates if not using field data from the $form_data[�field'] array. If using $form_data['field'] in your custom template this won't affect you.</li>
      <li>Bug - Fixed problem with default template not showing and displaying a timeout error. Removed table tags and replaced with divs that are styled appropriately.</li>
      <li>Bug - The new plugin theme folder will successfully create when upgrading. You won't have to deactivate and reactivate to get it working.</li>
      <li>Bug - some installs had plugins that included the function mb_string which is also included in DOMPDF. DOMPDF will now check if the function exists before creating it.</li>
      <li>Bug - Remove empty signature field from the default template.</li>
      <li>Bug - fixed problem with redirecting to login screen even when logged in while accessing template file through the browser window directly.</li>
      <li>Bug - fixed error where sample template would reimport itself automatically even after deleting it. Will now only reimport if any important changes to template need to be viewed straight after an update.</li>
      <li>Bug - Moved render_to_pdf.php constants to pdf.php so we can use the constants in the core files. Was previously generating an error.</li>
      <li>Housekeeping - Cleaned up core template files, moved functions into classes and added more in-file documentation.</li>
      <li>Housekeeping - moved install/upgrade code from pdf.php to installation-update-manager.php</li>
      <li>Housekeeping - changed pdf-entry-detail.php class name from GFEntryDetail to GFPDFEntryDetail to remove compatibility problems with Gravity Forms.</li>
      <li>Housekeeping - created pdf-settings.php file to house the settings page code.</li>
    </ul>
    <h3>2.0.1</h3>
    <ul>
      <li>Fixed Signature bug when checking if image file exists using URL instead of filesystem path</li>
      <li>Fixed PHP Constants Notice </li>
    </ul>
    <h3>2.0.0</h3>
    <ul>
      <li>Moved templates to active theme folder to prevent custom themes being removed on upgrade</li>
      <li>Allow PDFs to be saved using a custom name</li>
      <li>Fixed WP_Error bug when image/css file cannot be found</li>
      <li>Upgraded to latest version of DOMPDF</li>
      <li>Removed auto-load form bug which would see multiple instances of the example form loaded</li>
      <li>Created a number of constants to allow easier developer modification</li>
      <li>Plugin/Support moved to dedicated website.</li>
      <li>Pro/Business package offers the ability to write fields on an existing PDF.</li>
    </ul>
    <h3>1.2.3</h3>
    <ul>
      <li>Fixed $wpdb-&gt;prepare error</li>
    </ul>
    <h3>1.2.2</h3>
    <ul>
      <li>Fixed bug with tempalte shipping method MERGETAGS</li>
      <li>Fixed bug where attachment wasn't being sent</li>
      <li>Fixed problem when all_url_fopen was turned off on server and failed to retreive remote images. Now uses WP_HTTP class.</li>
    </ul>
    <h3>1.2.1</h3>
    <ul>
      <li>Fixed path to custom css file included in PDF template </li>
    </ul>
    <h3>1.2.0</h3>
    <ul>
      <li>Template files moved to the plugin's template folder</li>
      <li>Sample Form installed so developers have a working example to modify</li>
      <li>Fixed bug when using WordPress in another directory to the site</li>
    </ul>
    <h3>1.1.0</h3>
    <ul>
      <li>Now compatible with Gravity Forms Signature Add-On</li>
      <li>Moved the field data functions out side of the Gravity Forms core so users can freely style their form information (located in pdf-entry-detail.php)</li>
      <li>Simplified the field data output</li>
      <li>Fixed bug when using product information</li>
    </ul>
    <h3>1.0.0</h3>
    <ul>
      <li>First release.</li>
    </ul>
>>>>>>> ce3bdd67
<|MERGE_RESOLUTION|>--- conflicted
+++ resolved
@@ -1,1051 +1,526 @@
-<<<<<<< HEAD
-<?php
-
- /*
-  Template: Changelog
-  Module: Settings Page
-  */
- 
-/*
-    This file is part of Gravity PDF.
-
-    Gravity PDF Copyright (C) 2015 Blue Liquid Designs
-
-    This program is free software; you can redistribute it and/or modify
-    it under the terms of the GNU General Public License as published by
-    the Free Software Foundation; either version 2 of the License, or
-    (at your option) any later version.
-
-    This program is distributed in the hope that it will be useful,
-    but WITHOUT ANY WARRANTY; without even the implied warranty of
-    MERCHANTABILITY or FITNESS FOR A PARTICULAR PURPOSE.  See the
-    GNU General Public License for more details.
-
-    You should have received a copy of the GNU General Public License
-    along with this program; if not, write to the Free Software
-    Foundation, Inc., 59 Temple Place, Suite 330, Boston, MA  02111-1307  USA
-*/ 
-  
-  /*
-   <li>Don't run if the correct class isn't present
-   */
-  if(!class_exists('GFPDF_Settings_Model'))
-  {
-	 exit;  
-  }
-  
-  ?>
-
-    <h2><?php _e('Changelog'); ?></h2>
-    
-    <p><strong>Current Version: <?php echo PDF_EXTENDED_VERSION; ?></strong></p>
-
-  <h3><?php echo PDF_EXTENDED_VERSION; ?></h3>
-  <ul>
-    <li>Housekeeping - Add better error checking when migrating PDF template folder</li>
-    <li>Housekeeping - Add unit testing to the directory migration function</li>
-  </ul>
-
-  <h3>3.7.0</h3>
-<ul>
-<li>Feature - Added 'default-show-section-content' configuration option. You can now display the section break content in the default template. If this option is enabled and the section break is empty it will still be displayed on the PDF. Note: Existing installations will have to reinitialise their templates with the 'Reinstall Default and Example Templates' option enabled.</li> 
-<li>Feature - Added hooks 'gfpdfe_template_location' and 'gfpdfe_template_location_uri' to change PDF template location</li>
-<li>Housekeeping - Migrate your template and configuration files. As of Gravity PDF 3.7 we'll be dropping the 'site_name' folder for single WordPress installs and changing the multisite install directory to the site ID.</li> 
-<li>Housekeeping - Added $form_data['html_id'] key which has the HTML fields added by their ID (much like the signature_details_id key).</li>
-<li>Housekeeping - Add large number of unit tests </li>
-<li>Housekeeping - Derestrict certain pages software loads on.</li>
-<li>Housekeeping - Split up PDF viewing security components into smaller chunks (easier to unit test)</li>
-<li>Housekeeping - Remove CLI-checking override in RAM settings</li>
-<li>Housekeeping - Included directory paths by default on the system status page</li>
-<li>Housekeeping - Updated configuration.php examples to include new default config option and refined the copy</li>
-<li>Bug - Fixed issue initialising plugin when memory limit was set to -1 (unlimited)</li>
-<li>Bug - Fix Multisite migration problem where if an error was thrown for one of the sub sites it caused all of the sites to show an error (even if they were successful)</li>
-<li>Bug - Fix typo in example-template.php file</li>
-<li>Bug - Fix up notices in custom templates when using poll/survey/quiz add ons.</li>
-<li>Bug - Fix up notice in custom template when the form description is empty</li>
-<li>Bug - Fix up notices in mPDF template when using headers/footers</li>
-<li>Bug - Fix up error in PDF when signature field wasn't filled in</li>
-</ul>
-
-  <h3>3.6.0</h3>
-<ul>
-<li>Feature - Added support for Gravity Form's sub-field 'middle' name  (1.9Beta)</li>
-<li>Feature - Patch mPDF with full :nth-child support on TD and TR table cells</li>
-<li>Feature - Added $form_data['products_totals']['subtotal'] key (total price without shipping costs added)</li>
-<li>Feature - Added formated money to all product fields in the $form_data array</li>
-<li>Feature - Default templates: only show fields who's conditional logic is true. Perfect when used with 'default-show-html'</li>
-<li>Housekeeping - Move PDF_EXTENDED_TEMPLATES folder to the /wp-content/upload/ directory. Get more info about the move (see <a href="https://developer.gravitypdf.com/news/migrating-template-directory-means/">https://developer.gravitypdf.com/news/migrating-template-directory-means/</a>)</li>
-<li>Housekeeping - Refined when admin resources are loaded</li>
-<li>Housekeeping - Fixed typo during initial initialisation</li>
-<li>Housekeeping - Switched icons back to FontAwesome which is shipped by default with Gravity Forms</li>
-<li>Housekeeping - Display full path to mPDF tmp directory when there are issues writing to it</li>
-<li>Housekeeping - Update example-header-and-footer_06.php and example-advanced-headers_07.php to better reflect current mPDF features</li>
-<li>Bug - Fixed issue pulling the correct configuration when multiple nodes were assigned to multiple forms</li>
-<li>Bug - Fixed number field formatting issue which always rounded to two decimal places</li>
-<li>Bug - Fixed JS namespace issue with WordPress Leads plugin</li>
-<li>Bug - Fixed error initialising fonts / backing up PDF_EXTENDED_TEMPLATES directory when using the glob() function</li>
-<li>Bug - Fix issue with PHP 5.0 and 5.1 array_replace_recursive function when used with an array inside the $gf_pdf_config array</li>
-<li>Bug - Fixed fatal error when logged in user attempts to view PDF they don't have access to</li>
-<li>Bug - Fixed issue in $form_data array where single-column list items where being returned as an array and not a HTML list.</li>
-<li>Bug - Prevent unauthorised users auto-initialising the software or migrating the templates folder</li>
-</ul>
-
-
-  <h3>3.5.10</h3>
-  <ul>
-    <li>Bug - Fix issue saving and sending blank PDFs due to security fix</li>
-  </ul>
-  <h3>3.5.11</h3>
-  <ul>
-    <li>Bug - Fix security issue which gave unauthorised users access to Gravity Form entires</li>
-  </ul>
-
-  <h3>3.5.10</h3>
-  <ul>
-    <li>Housekeeping - Include individual scoring for Gravity Form Survey Likert field in the $form_data['survey'] array</li>
-    <li>Bug - Fix fatal error when Gravity Forms isn't activated, but Gravity PDF is.</li>
-  </ul>
-
-  <h3>3.5.9</h3>
-  <ul>
-    <li>Bug - Rollback recent changes that introduced the GFAPI as introduces errors for older versions of Gravity Forms. Will reintroduce in next major release and increase the minimum Gravity Forms version.</li>
-  </ul>
-
-  <h3>3.5.8</h3>
-  <ul>
-    <li>Bug - Fixed issue affected some users where a depreciated function was causing a fatal error </li>
-  </ul>
-  
-  <h3>3.5.7</h3>
-  <ul>
-    <li>Bug - Fixed issue where the PDF settings page was blank for some users</li>
-  </ul>
-
-
-  <h3>3.5.6</h3>
-  <ul>
-    <li>Bug - Fixed issue with last release that affected checks to see if Gravity Forms has submitting</li>
-    <li>Bug - Fixed fatal error with servers using PHP5.2 or lower</li>
-    <li>Bug - Fixed E_NOTICE for replacement array_replace_recursive() function in PHP5.2 or lower</li>
-    <li>Bug - Fixed issue with AJAX spinner showing when submitting support request</li>
-  </ul>
-
-  <h3>3.5.5</h3>
-  <ul>
-    <li>Housekeeping - Include French translation (thanks to Marie-Aude Koiransky-Ballouk)</li>
-    <li>Housekeeping - Wrap 'Initialise Fonts' text in translation ready _e() function</li>
-    <li>Housekeeping - Tidy up System Status CSS styles to accomidate translation text lengths</li>
-    <li>Housekeeping - Fix E_NOTICE when viewing entry details page when form has no PDF configuration</li>
-    <li>Bug - Fixed load_plugin_textdomain which was incorrectly called.</li>
-    <li>Bug - Correctly check if the plugin is loaded correctly before letting the PDF class fully load</li>
-  </ul>
-
-  <h3>3.5.4</h3> 
-  <ul>
-    <li>Bug - Fixed issue with incorrect PDF name showing on the entry details page</li>
-    <li>Bug - Fixed issue with custom fonts being inaccessible without manually reinstalling after upgrading.</li>
-    <li>Housekeeping - Added in two new filters to modify the $mpdf object. 'gfpdfe_mpdf_class' and 'gfpdfe_mpdf_class_pre_render' (replaces the gfpdfe_pre_render_pdf filter).</li>
-  </ul>
-
-
-<h3>3.5.3</h3>
-
-<ul>
-  <li>Bug - Mergetags braces ({}) were being encoded before conversion</li>
-  <li>Bug - Fixed issue with empty string being passed to array filter</li>
-  <li>Housekeeping - Enabled mergetag usage in the pdf_password and pdf_master_password configuration options</li>
-  <li>Housekeeping - Correctly call $wpdb->prepare so the variables in are in the second argument</li>
-</ul>
-
-<h3>3.5.2</h3>
-<ul>
-  <li>Bug - Initialisation folder .htaccess file was preventing template.css from being loaded by the default templates.</li>
-</ul>
-
-<h3>3.5.1</h3>
-
-<ul>
-  <li>Bug - Fixed issue using core fonts Arial/Helvetica, Times/Times New Roman and Courier.</li>
-  <li>Bug - Fixed display issues for multiple PDFs on the details admin entry page</li>
-  <li>Housekeeping - Made the details entry page PDF view consistent for single or multiple PDFs</li>
-  <li>Housekeeping - Ensured all javascript files are minified and are correctly being used</li>
-  <li>Housekeeping - Remove legacy notices from mPDF package</li>
-</ul>
-
-<h3>3.5.0</h3>
-
-    <ul>
-      <li>Feature - No longer need to reinitialise every time the software is updated. </li>
-      <li>Feature - Add auto-initialiser on initial installation for sites that have direct write access to their server files</li>
-      <li>Feature - Add auto-initialiser on initial installation across entire multisite network for sites who have direct write access to their server files. </li>
-      <li>Feature - Add auto-PDF_EXTENDED_TEMPLATES theme syncer for sites that have direct write access to their server files</li>
-      <li>Feature - Correctly added language support. The .PO file is located in the /language/ folder if anyone would like to do a translation.</li>
-
-      <li>Housekeeping - Restrict initialisation process to 64MB or greater to counter problems with users reporting a 'white screen' when running in a low-RAM environment.</li>
-      <li>Housekeeping - Refractor the admin notices code</li>
-      <li>Housekeeping - Create responsive PDF settings page</li>
-      <li>Housekeeping - Minify CSS and Javascript files </li>
-      <li>Housekeeping - Remove FontAwesome fonts from package and use Wordpress' build-in 'dashicons'</li>
-      <li>Housekeeping - Refine action and error messages </li>
-      <li>Housekeeping - Update initialisation tab copy for both pre- and post- initialisation</li>
-      <li>Housekeeping - Use Gravity Forms get_ip() function instead of custom function</li>
-      <li>Housekeeping - The in-built support form uses SSL once again (disabled in the past due to some servers being unable to verify the certificate). </li>
-      <li>Bug - When testing write permissions, file_exist() is throwing false positives for some users which would generate a warning when unlink() is called. Hide warning using '@'. </li>     
-    </ul>
-
-
-    <h3>3.4.1</h3>
-    <ul>
-      <li>Bug - Fix typo that effected sites running PHP5.2 or below.</li>
-    </ul>
-
-    <h3>3.4.0.3</h3>
-    <ul>
-      <li>Bug - Define array_replace_recursive() if it doesn't exist, as it is PHP 5.3 only. </li>
-    </ul>
-
-    <h3>3.4.0.2</h3>
-    <ul>
-      <li>Housekeeping - Wrapped the View PDF and Download buttons in correct language functions - _e()</li>
-      <li>Bug - Fix problem displaying the signature field</li>
-      <li>Bug - Fix notice errors with new 'save' PDF hook</li>
-    </ul>
-
-    <h3>3.4.0.1</h3>
-    <ul>
-      <li>Housekeeping - Add commas on the last line of every config node in the configuration.php file</li>
-      <li>Housekeeping - Fix up initialisation error messages</li>
-      <li>Bug - Fix up mPDF bugs - soft hyphens, watermarks over SVG images, inline CSS bug</li>
-    </ul>
-
-
-    <h3>3.4.0</h3>
-    <ul>
-      <li>Feature - Added auto-print prompt ability when you add &amp;print=1 to the PDF URL (see https://developer.gravitypdf.com/documentation/display-pdf-in-browser/ for details)</li>
-      <li>Feature - Added ability to rotate absolute positioned text 180 degrees (previously only 90 and -90). Note: feature in beta</li>
-      <li>Feature - Backup all template files that are overridden when initialising to a folder inside PDF_EXTENDED_TEMPLATES</li>
-      <li>Feature - Added SSH initialisation support</li>
-      <li>Feature - Allow MERGETAGS to be used in all PDF templates, including default template (but only in the HTML field).</li>
-      <li>Feature - Updated mPDF to 3.7.1</li>
-      <li>Feature - Enable text/image watermark support. Added new example template example-watermark09.php showing off its usage (see https://developer.gravitypdf.com/documentation/watermarks-pdf-template-example/)</li>
-      <li>Feature - Added full survey, poll and quiz support to both the default template and $form_data (see https://developer.gravitypdf.com/documentation/accessing-survey-poll-quiz-data/)</li>
-      <li>Feature - Shortcodes will now be processed in all templates, including default template (but only in the HTML field).</li>
-      <li>Feature - Added 'save' configuration option so PDFs are saved to the local disk when 'notifications' aren't enabled.</li>
-      <li>Feature - Added 'dpi' configuration option to modify the PDF image DPI. Default 96dpi. Use 300dpi for printing.</li>
-      <li>Feature - Added PDF/A1-b compliance option. Enable with 'pdfa1b' => true. See http://mpdf1.com/manual/index.php?tid=420&searchstring=pdf/a1-b for more details.</li>
-      <li>Feature - Added PDF/X1-a compliance option. Enable with 'pdfx1a' => true. See http://mpdf1.com/manual/index.php?tid=481&searchstring=pdf/x-1a for more details.</li>
-      <li>Feature - Added new constant option 'PDF_REPACK_FONT' which when enabled may improve function with some PostScript printers (disabled by default). Existing sites will need to add  define('PDF_REPACK_FONT', true); to the bottom of their configuration.php file.</li>
-      <li>Feature - Added a sleuth of new hooks and filters for developers. See https://developer.gravitypdf.com/documentation/filters-and-hooks/ for examples.</li>
-      <li>Feature - Added $form_data['form_description'] key to $form_data array</li>
-      <li>Feature - Update $form_data['products'] array key to field ID</li>
-      <li>Feature - Added survey Likert output function for custom templates (much like the product table function). It can be used with the following command 'echo GFPDFEntryDetails::get_likert($form, $lead, $field_id);' where $field_id is substituted for the form field ID.</li>
-      <li>Feature - Added field descriptions to the $form_data array under the $form_data['field_descriptions'] key.</li>
-      <li>Feature - Added pre and post PDF generation filters and actions to pdf-render.php. These include gfpdfe_pre_render_pdf, gfpdfe_pdf_output_type, gfpdfe_pdf_filename and gfpdf_post_pdf_save.</li>
-      <li>Feature: $form_data['signature'] et al. keys now contain the signature width and height attributes</li>
-
-      <li>Housekeeping - Ensure the form and lead IDs are correctly passed throughout the render functions.</li>
-      <li>Housekeeping - Update settings page link to match new Gravity Forms URL structure</li>
-      <li>Housekeeping - Check if $lead['gfsurvey_score'] exists before assigning to $form_data array</li>
-      <li>Housekeeping - Removed table and font checksum debugging from mPDF when WP_DEBUG enabled as they produced inaccurate results.</li>
-      <li>Housekeeping - Fixed up mPDF logging location when WP_DEBUG enabled. Files now stored in wp-content/themes/Active_Theme_Folder/PDF_EXTENDED_TEMPLATES/output/ folder.</li>
-      <li>Housekeeping - Removed API logging locally when WP_DEBUG is enabled.</li>
-      <li>Housekeeping - Increase API timeout interval as some overseas users reported timeout issues</li>
-      <li>Housekeeping - Modified mPDF functions Image() and purify_utf8_text() to validate the input data so we don't have to do it every time through the template.</li>
-      <li>Housekeeping - Added ability to not re-deploy every update (not enabled this release as template files were all updated)</li>
-      <li>Housekeeping - Additional checks on load to see if any of the required file/folder structure is missing. If so, re-initilise.</li>
-      <li>Housekeeping - Save resources and turn off automatic rtl identification. Users must set the RTL option when configuring form</li>
-      <li>Housekeeping - Turn off mPDFs packTableData setting, decreasing processing time when working with large tables.</li>
-      <li>Housekeeping - $gf_pdf_default_configuration options now merge down into existing PDF nodes, instead of applying to only unassigned forms. $gf_pdf_config settings override any in $gf_pdf_default_configuration</li>
-      <li>Housekeeping - Center aligned Survey Likery field results</li>
-      <li>Housekeeping - Partially refactored the pdf-entry-detail.php code</li>
-      <li>Housekeeping - All default and example templates have been tidied. This won't affect custom templates.</li>
-      <li>Housekeeping - Set the gform_notification order number to 100 which will prevent other functions (example snippets from Gravity Forms, for instance) from overridding the attached PDF.</li>
-      <li>Housekeeping - Fix spelling mistake on initialising fonts</li>
-      <li>Housekeeping - Remove wpautop() function from Gravity Form HTML output, which was applied before rendering and was messing up the HTML markup.</li>
-      <li>Housekeeping - Remove empty list rows from the $form_data['list'] array in single and multi-column lists.</li>
-      <li>Housekeeping - Apply same CSS styles (padding, border and line height) to HTML fields as done to form values in default templates</li>
-      <li>Housekeeping - Replaced arbitrary wrapper IDs in the default templates with the actual field ID</li>
-
-      <li>Bug - Fixed signature rendering issue when custom signature size was being used</li>
-      <li>Bug - Fixed static error types in helper/install-update-manager.php file.</li>
-      <li>Bug - Fixed redeployment error message which wasn't showing correctly</li>
-      <li>Bug - Fixed issue with PDF not attaching to notification using Paypal's delayed notification feature</li>
-      <li>Bug - Fixed strict standard warning about calling GFPDF_Settings::settings_page();</li>
-      <li>Bug - Fixed strict standard warning about calling GFPDFEntryDetail::pdf_get_lead_field_display();</li>
-      <li>Bug - Fixed issue with Gravity Form Post Category field causing fatal error generating PDF</li>
-      <li>Bug - Fixed number field formatting issue when displaying on PDF.</li>
-      <li>Bug - Do additional check for PHP's MB_String regex functions before initialising ti prevent errors after initialising</li>
-      <li>Bug - Fixed problem with multiple nodes assigned to a form using the same template</li>
-      <li>Bug - Fixed path to fallback templates when not found</li>
-      <li>Bug - Fixed problem with master password setting to user password</li>
-    </ul>
-    
-    <h3>3.3.4</h3>
-    <ul>
-    	<li>Bug - Fixed issue linking to PDF from front end</li>
-        <li>Housekeeping - Removed autoredirect to initialisation page</li>
-    </ul>
-    <h3>3.3.3</h3>
-    <ul>
-    	<li>Bug - Correctly call javascript to control admin area 'View PDFs' drop down</li>
-        <li>Bug - Some users still reported incorrect RAM. Convert MB/KB/GB values to M/K/G as per the PHP documentation.</li>
-        <li>Housekeeping - Show initilisation prompt on all admin area pages instead of only on the Gravity Forms pages</li>
-    </ul>
-    
- 	<h3>3.3.2.1</h3>
-    <ul>
-    	<li>Bug - Incorrectly showing assigned RAM to website</li>
-    </ul>
- 
- 	<h3>3.3.2</h3>
-    <ul>
-    	<li>Bug - Some hosts reported SSL certificate errors when using the support API. Disabled HTTPS for further investigation. Using hash-based verification for authentication.</li>
-    	<li>Housekeeping - Forgot to disable API debug feature after completing beta</li>
-    </ul>
- 
-    <h3>3.3.1</h3>
-    <ul>
-    	<li>Bug - $form_data['list'] was mapped using an incremental key instead of via the field ID</li>
-    </ul>
- 
-    <h3>3.3.0</h3>
-    <ul>
-      <li>Feature - Overhauled  the initialisation process so that the software better reviews the host for  potential problems before initialisation. This should help debug issues and  make users aware there could be a problem <strong>before</strong> they begin using the software.</li>
-      <li>Feature - Overhauled the settings page to make it easier to access features of the software</li>
-      <li>Feature - Added a Support tab to the settings page which allows users to securely (over HTTPS) submit a support ticket to the Gravity PDF support desk</li>
-      <li>Feature - Changed select, multiselect and radio fields so that the default templates use the name rather than the value. $form_data now also includes the name and values for all these fields.</li>
-      <li>Feature - $form_data now includes all miscellaneous lead information in the $form_data['misc'] array.</li>
-      <li>Feature - $form_data now contains 24 and 12 hour time of entry submission.</li>      
-      <li>Feature - Added localisation support</li>
-      <li>Compatibility - Added new multi-upload support which was added in Gravity Forms 1.8.</li>
-      <li>Bug - Added 'aid' parametre to the PDF url when multiple configuration nodes present on a single form</li>
-      <li>Bug - Fixed issue when Gravity Forms in No Conflict Mode</li>
-      <li>Bug - Font config.php's array keys now in lower case</li>
-      <li>Housekeeping - Moved all initialisation files to a folder called 'initialisation'.</li>
-      <li>Housekeeping - Renamed the configuration.php file in the plugin folder to configuration.php.example to alleviate confusion for developers who unwittingly modify the plugin configuration file instead of the file in their active theme's PDF_EXTENDED_TEMPLATES folder.</li>
-      <li>Housekeeping - Updated the plugin file system to a more MVC-style approach, with model and view folders.</li>
-      <li>Housekeeping - Removed ability to directly access default and example template files.</li>
-      <li>Housekeeping - Fixed PHP notices in default templates related to the default template-only configuration options</li>
-      <li>Housekeeping - Update core styles to match Wordpress 3.8/Gravity Forms 1.8.</li>
-      <li>Housekeeping - Updated header/footer examples to use @page in example.</li>
-      
-    </ul> 
-    
-    <h3>3.2.0</h3>
-    <ul>
-      <li>Feature - Can now view multiple PDFs assigned to a single form via the admin area. Note: You must provide a unique 'filename' parameter in configuration.php for multiple PDFs assigned to a single form. </li>
-      <li>Feature - You can exclude a field from the default templates using the class name 'exclude'. See our <a rel="nofollow" href="https://gravitypdf.com/#faqs">FAQ topic</a> for more details.</li>
-      <li>Bug - Fixed issue viewing own PDF entry when logged in as anything lower than editor.</li>
-      <li>Bug - Fixed data return bug in pdf-entry-details.php that was preventing all data returning correctly.</li>
-      <li>Bug - Fixed PHP Warning when using products with no options</li>
-      <li>Bug - Fixed issue with invalid characters being added to the PDF filename. Most notably the date mergetag.</li>
-      <li>Bug - Limit filename length to 150 characters which should work on the majority of web servers.</li>
-      <li>Bug - Fixed problem sending duplicate PDF when using mass resend notification feature</li>
-      <li>Depreciated - Removed GF_FORM_ID and GF_LEAD_ID constants which were used in v2.x.x of the software. Ensure you follow <a rel="nofollow" href="https://developer.gravitypdf.com/news/version-2-3-migration-guide/">v2.x.x upgrade guide</a> to your templates before upgrading.</li>
-    </ul>
-    
-    <h3>3.1.4</h3>
-    <ul>
-      <li>Bug - Fixed issue with plugin breaking website's when the Gravity Forms plugin wasn't activated.</li>
-      <li>Housekeeping - The plugin now only supports Gravity Forms 1.7 or higher and WordPress 3.5 or higher.</li>
-      <li>Housekeeping - PDF template files can no longer be accessed directly. Instead, add &amp;html=1 to the end of your URL when viewing a PDF.</li>
-      <li>Extension - Added additional filters to allow the lead ID and notifications to be overridden.</li>
-    </ul>
-    
-    <h3>3.1.3</h3>
-    <ul>
-      <li>Feature - Added signature_details_id to $form_data array which maps a signatures field ID to the array.</li>
-      <li>Extension - Added pre-PDF generator filter for use with extensions.</li>
-      <li>Bug - Fixed issue with quotes in entry data breaking custom templates.</li>
-      <li>Bug - Fixed issue with the plugin not correctly using the new default configuration template, if set.</li>
-      <li>Bug - Fixed issue with signature not being removed correctly when only testing with file_exists(). Added second is_dir() test.</li>
-      <li>Bug - Fixed issue with empty signature field not displaying when option 'default-show-empty' is set.</li>
-      <li>Bug - Fixed initialisation prompt issue when the MPDF package wasn't unpacked.</li>
-    </ul>
-    
-    <h3>3.1.2</h3>
-    <ul>
-      <li>Feature - Added list array, file path, form ID and lead ID to $form_data array in custom templates</li>
-      <li>Bug - Fixed initialisation prompt issue when updating plugin</li>
-      <li>Bug - Fixed window.open issue which prevented a new window from opening when viewing a PDF in the admin area</li>
-      <li>Bug - Fixed issue with product dropdown and radio button data showing the value instead of the name field.</li>
-      <li>Bug - Fixed incorrect URL pointing to signature in $form_data</li>
-    </ul>
-    
-    <h3>3.1.1</h3>
-    <ul>
-      <li>Bug - Users whose server only supports FTP file manipulation using the WP_Filesystem API moved the files into the wrong directory due to FTP usually being rooted to the WordPress home directory. To fix this the plugin attempts to determine the FTP directory, otherwise assumes it is the WP base directory. </li>
-      <li>Bug - Initialisation error message was being called but the success message was also showing. </li>
-    </ul>
-    <h3>3.1.0</h3>
-    <ul>
-      <li>Feature - Added defaults to configuration.php which allows users to define the default PDF settings for all Gravity Forms. See the <a rel="nofollow" href="https://developer.gravitypdf.com/documentation/getting-started-with-gravity-pdf-configuration/">installation and configuration documentation</a> for more details. </li>
-      <li>Feature - Added three new configuration options 'default-show-html', 'default-show-empty' and 'default-show-page-names' which allow different display options to the three default templates. See the <a rel="nofollow" href="https://developer.gravitypdf.com/documentation/configuration-options-examples/#default-template">installation and configuration documentation</a> for more details.</li>
-      <li>Feature - Added filter hooks 'gfpdfe_pdf_name' and 'gfpdfe_template' which allows developers to further modify a PDF name and template file, respectively, outside of the configuration.php. This is useful if you have a special case naming convention based on user input. See <a rel="nofollow" href="https://developer.gravitypdf.com/documentation/filters-and-hooks/">https://developer.gravitypdf.com/documentation/filters-and-hooks/</a> for more details about using these filters.</li>
-      <li>Feature - Custom font support. Any .ttf font file added to the PDF_EXTENDED_TEMPLATES/fonts/ folder will be automatically installed once the plugin has been initialised. Users also have the option to just initialise the fonts via the settings page. See the <a rel="nofollow" href="https://developer.gravitypdf.com/documentation/language-support/#install-custom-fonts">font/language documentation </a> for details.</li>
-      <li>Compatability - Use Gravity Forms get_upload_root() and get_upload_url_root() instead of hard coding the signature upload directory in pdf-entry-detail.php</li>
-      <li>Compatability - Changed depreciated functions get_themes() and get_theme() to wp_get_theme() (added in WordPress v3.4). </li>
-      <li>Compatability - The plugin now needs to be initialised on fresh installation and upgrade. This allows us to use the WP_Filesystem API for file manipulation.</li>
-      <li>Compatability - Automatic copying of PDF_EXTENDED_TEMPLATES folder on a theme change was removed in favour of a user prompt. This allows us to take advantage of the WP_Filesystem API.</li>
-      <li>Compatability - Added WordPress compatibility checker (minimum now 3.4 or higher).</li>
-      <li>Bug - Removed ZipArchive in favour of WordPress's WP_Filesystem API unzip_file() command. Some users reported the plugin would stop their entire website working if this extension wasn't installed.</li>
-      <li>Bug - Fixed Gravity Forms compatibility checker which wouldn't return the correct response.</li>
-      <li>Bug - Fixed minor bug in pdf.php when using static call 'self' in add_filter hook. Changed to class name.</li>
-      <li>Bug - Removed PHP notice about $even variable not being defined in pdf-entry-detail.php</li>
-      <li>Bug - Prevent code from continuing to excecute after sending header redirect.</li>
-    </ul>
-    <h3>3.0.2</h3>
-    <ul>
-      <li>Backwards Compatibility - While PHP 5.3 has was released a number of years ago it seems a number of hosts do not currently offer this version to their clients. In the interest of backwards compatibility we've re-written the plugin to again work with PHP 5+.</li>
-      <li>Signature / Image Display Bug - All URLs have been converted to a path so images should now display correctly in PDF.</li>
-    </ul>
-    <h3>3.0.1</h3>
-    <ul>
-      <li>Bug - Fixed issue that caused website to become unresponsive when Gravity Forms was disabled or upgraded</li>
-      <li>Bug - New HTML fields weren't being displayed in $form_data array</li>
-      <li>Feature - Options for default templates to disable HTML fields or empty fields (or both)</li>
-    </ul>
-    <h3>3.0.0</h3>
-    <p>As of Gravity PDF v3.0.0 we have removed the DOMPDF package from our plugin and integrated the more advanced mPDF system. Along with a new HTML to PDF generator, we've rewritten the entire plugin's base code to make it more user friendly to both hobbyists and rock star web developers. Configuration time is cut in half and advanced features like adding security features is now accessible to users who have little experience with PHP.</p>
-    <p>New Features include:</p>
-    <ul>
-      <li>Language Support - almost all languages are supported including RTL (right to left) languages like Arabic and Hebrew and CJK languages - Chinese, Japanese and Korean.</li>
-      <li>HTML Page Numbering</li>
-      <li>Odd and even paging with mirrored margins (most commonly used in printing).</li>
-      <li>Nested Tables</li>
-      <li>Text-justification and hyphenation</li>
-      <li>Table of Contents</li>
-      <li>Index</li>
-      <li>Bookmarks</li>
-      <li>Watermarks</li>
-      <li>Password protection</li>
-      <li>UTF-8 encoded HTML</li>
-      <li>Better system resource handling</li>
-    </ul>
-    <p>A new HTML to PDF package wasn't the only change to this edition of the software. We have rewritten the entire configuration system and made it super easy to get the software up and running.</p>
-    <p>Users will no longer place code in their active theme's functions.php file. Instead, configuration will happen in a new file called configuration.php, inside the PDF_EXTENDED_TEMPLATES folder (in your active theme).</p>
-    <p>Other changes include
-      <li>Improved security - further restrictions were placed on non-administrators viewing template files.
-      <li>$form_data array tidied up - images won't be wrapped in anchor tags.</p>
-    <p>For more details <a rel="nofollow" href="https://developer.gravitypdf.info/">view the 3.x.x online documentation</a>.</p>
-    <h3>2.2.3</h3>
-    <ul>
-      <li>Bug - Fixed mb_string error in the updated DOMPDF package.</li>
-    </ul>
-    <h3>2.2.2</h3>
-    <ul>
-      <li>DOMPDF - We updated to the latest version of DOMPDF - DOMPDF 0.6.0 beta 3.</li>
-      <li>DOMPDF - We've enabled font subsetting by default which should help limit the increased PDF size when using DejaVu Sans (or any other font). </li>
-    </ul>
-    <h3>2.2.1</h3>
-    <ul>
-      <li>Bug - Fixed HTML error which caused list items to distort on PDF</li>
-    </ul>
-    <h3>2.2.0</h3>
-    <ul>
-      <li>Compatibility - Ensure compatibility with Gravity Forms 1.7. We've updated the functions.php code and remove gform_user_notification_attachments and gform_admin_notification_attachments hooks which are now depreciated. Functions gform_pdf_create and gform_add_attachment have been removed and replaced with gfpdfe_create_and_attach_pdf(). See upgrade documentation for details.</li>
-      <li>Enhancement - Added deployment code switch so the template redeployment feature can be turned on and off. This release doesn't require redeployment.</li>
-      <li>Enhancement - PDF_Generator() variables were getting long and complex so the third variable is now an array which will pass all the optional arguments. The new 1.7 compatible functions.php code includes this method by default. For backwards compatibility the function will still work with the variable structure prior to 2.2.0.</li>
-      <li>Bug - Fixed error generated by legacy code in the function PDF_processing() which is located in render_to_pdf.php.</li>
-      <li>Bug - Images and stylesheets will now try and be accessed with a local path instead of a URL. It fixes problem where some hosts were preventing read access from a URL. No template changes are required.</li>
-    </ul>
-    <h3>2.1.1</h3>
-    <ul>
-      <li>Bug - Signatures stopped displaying after 2.1.0 update. Fixed issue. </li>
-      <li>Bug - First time install code now won't execute if already have configuration variables in database</li>
-    </ul>
-    <h3>2.1.0</h3>
-    <ul>
-      <li>Feature - Product table can now be accessed directly through custom templates by running GFPDFEntryDetail::product_table($form, $lead);. See documentation for more details.</li>
-      <li>Feature - Update screen will ask you if you want to deploy new template files, instead of overriding your modified versions.</li>
-      <li>Feature - Product subtotal, shipping and total have been added to $form_data['field'] array to make it easier to work with product details in the custom template.</li>
-      <li>Feature - Added two new default template files. One displays field and name in two rows (like you see when viewing an entry in the admin area) and the other removes all styling. See documentation on use.</li>
-      <li>Security - Tightened PDF template security so that custom templates couldn't be automatically generated by just anyone. Now only logged in users with the correct privileges and the user who submitted the form (matched against IP) can auto generate a PDF. See documentation on usage.</li>
-      <li>Depreciated - Removed form data that was added directly to the $form_data array instead of $form_data['field'] array. Users upgrading will need to update their custom templates if not using field data from the $form_data[�field'] array. If using $form_data['field'] in your custom template this won't affect you.</li>
-      <li>Bug - Fixed problem with default template not showing and displaying a timeout error. Removed table tags and replaced with divs that are styled appropriately.</li>
-      <li>Bug - The new plugin theme folder will successfully create when upgrading. You won't have to deactivate and reactivate to get it working.</li>
-      <li>Bug - some installs had plugins that included the function mb_string which is also included in DOMPDF. DOMPDF will now check if the function exists before creating it.</li>
-      <li>Bug - Remove empty signature field from the default template.</li>
-      <li>Bug - fixed problem with redirecting to login screen even when logged in while accessing template file through the browser window directly.</li>
-      <li>Bug - fixed error where sample template would reimport itself automatically even after deleting it. Will now only reimport if any important changes to template need to be viewed straight after an update.</li>
-      <li>Bug - Moved render_to_pdf.php constants to pdf.php so we can use the constants in the core files. Was previously generating an error.</li>
-      <li>Housekeeping - Cleaned up core template files, moved functions into classes and added more in-file documentation.</li>
-      <li>Housekeeping - moved install/upgrade code from pdf.php to installation-update-manager.php</li>
-      <li>Housekeeping - changed pdf-entry-detail.php class name from GFEntryDetail to GFPDFEntryDetail to remove compatibility problems with Gravity Forms.</li>
-      <li>Housekeeping - created pdf-settings.php file to house the settings page code.</li>
-    </ul>
-    <h3>2.0.1</h3>
-    <ul>
-      <li>Fixed Signature bug when checking if image file exists using URL instead of filesystem path</li>
-      <li>Fixed PHP Constants Notice </li>
-    </ul>
-    <h3>2.0.0</h3>
-    <ul>
-      <li>Moved templates to active theme folder to prevent custom themes being removed on upgrade</li>
-      <li>Allow PDFs to be saved using a custom name</li>
-      <li>Fixed WP_Error bug when image/css file cannot be found</li>
-      <li>Upgraded to latest version of DOMPDF</li>
-      <li>Removed auto-load form bug which would see multiple instances of the example form loaded</li>
-      <li>Created a number of constants to allow easier developer modification</li>
-      <li>Plugin/Support moved to dedicated website.</li>
-      <li>Pro/Business package offers the ability to write fields on an existing PDF.</li>
-    </ul>
-    <h3>1.2.3</h3>
-    <ul>
-      <li>Fixed $wpdb-&gt;prepare error</li>
-    </ul>
-    <h3>1.2.2</h3>
-    <ul>
-      <li>Fixed bug with tempalte shipping method MERGETAGS</li>
-      <li>Fixed bug where attachment wasn't being sent</li>
-      <li>Fixed problem when all_url_fopen was turned off on server and failed to retreive remote images. Now uses WP_HTTP class.</li>
-    </ul>
-    <h3>1.2.1</h3>
-    <ul>
-      <li>Fixed path to custom css file included in PDF template </li>
-    </ul>
-    <h3>1.2.0</h3>
-    <ul>
-      <li>Template files moved to the plugin's template folder</li>
-      <li>Sample Form installed so developers have a working example to modify</li>
-      <li>Fixed bug when using WordPress in another directory to the site</li>
-    </ul>
-    <h3>1.1.0</h3>
-    <ul>
-      <li>Now compatible with Gravity Forms Signature Add-On</li>
-      <li>Moved the field data functions out side of the Gravity Forms core so users can freely style their form information (located in pdf-entry-detail.php)</li>
-      <li>Simplified the field data output</li>
-      <li>Fixed bug when using product information</li>
-    </ul>
-    <h3>1.0.0</h3>
-    <ul>
-      <li>First release.</li>
-    </ul>
-
-=======
-<?php
-
- /*
-  Template: Changelog
-  Module: Settings Page
-  */
- 
-/*
-    This file is part of Gravity PDF.
-
-    Gravity PDF Copyright (C) 2015 Blue Liquid Designs
-
-    This program is free software; you can redistribute it and/or modify
-    it under the terms of the GNU General Public License as published by
-    the Free Software Foundation; either version 2 of the License, or
-    (at your option) any later version.
-
-    This program is distributed in the hope that it will be useful,
-    but WITHOUT ANY WARRANTY; without even the implied warranty of
-    MERCHANTABILITY or FITNESS FOR A PARTICULAR PURPOSE.  See the
-    GNU General Public License for more details.
-
-    You should have received a copy of the GNU General Public License
-    along with this program; if not, write to the Free Software
-    Foundation, Inc., 59 Temple Place, Suite 330, Boston, MA  02111-1307  USA
-*/ 
-  
-  /*
-   <li>Don't run if the correct class isn't present
-   */
-  if(!class_exists('GFPDF_Settings_Model'))
-  {
-	 exit;  
-  }
-  
-  ?>
-
-    <h2><?php _e('Changelog'); ?></h2>
-    
-    <p><strong>Current Version: <?php echo PDF_EXTENDED_VERSION; ?></strong></p>
-
-  <h3><?php echo PDF_EXTENDED_VERSION; ?></h3>
-  <ul>
-    <li>Housekeeping - Allow control over signature width in default template using the 'gfpdfe_signature_width' filter</li>
-    <li>Housekeeping - Add better error checking when migrating PDF template folder</li>
-    <li>Housekeeping - Add unit testing to the directory migration function</li>
-    <li>Bug - Fixed backwards-compatiiblity PHP error when viewing custom PDF templates on Gravity Forms 1.8.3 or below.</li>
-    <li>Bug - Ensure checkbox field names are included in the $form_data array</li>
-  </ul>
-
-  <h3>3.7.0</h3>
-<ul>
-<li>Feature - Added 'default-show-section-content' configuration option. You can now display the section break content in the default template. If this option is enabled and the section break is empty it will still be displayed on the PDF. Note: Existing installations will have to reinitialise their templates with the 'Reinstall Default and Example Templates' option enabled.</li> 
-<li>Feature - Added hooks 'gfpdfe_template_location' and 'gfpdfe_template_location_uri' to change PDF template location</li>
-<li>Housekeeping - Migrate your template and configuration files. As of Gravity PDF 3.7 we'll be dropping the 'site_name' folder for single WordPress installs and changing the multisite install directory to the site ID.</li> 
-<li>Housekeeping - Added $form_data['html_id'] key which has the HTML fields added by their ID (much like the signature_details_id key).</li>
-<li>Housekeeping - Add large number of unit tests </li>
-<li>Housekeeping - Derestrict certain pages software loads on.</li>
-<li>Housekeeping - Split up PDF viewing security components into smaller chunks (easier to unit test)</li>
-<li>Housekeeping - Remove CLI-checking override in RAM settings</li>
-<li>Housekeeping - Included directory paths by default on the system status page</li>
-<li>Housekeeping - Updated configuration.php examples to include new default config option and refined the copy</li>
-<li>Bug - Fixed issue initialising plugin when memory limit was set to -1 (unlimited)</li>
-<li>Bug - Fix Multisite migration problem where if an error was thrown for one of the sub sites it caused all of the sites to show an error (even if they were successful)</li>
-<li>Bug - Fix typo in example-template.php file</li>
-<li>Bug - Fix up notices in custom templates when using poll/survey/quiz add ons.</li>
-<li>Bug - Fix up notice in custom template when the form description is empty</li>
-<li>Bug - Fix up notices in mPDF template when using headers/footers</li>
-<li>Bug - Fix up error in PDF when signature field wasn't filled in</li>
-</ul>
-
-  <h3>3.6.0</h3>
-<ul>
-<li>Feature - Added support for Gravity Form's sub-field 'middle' name  (1.9Beta)</li>
-<li>Feature - Patch mPDF with full :nth-child support on TD and TR table cells</li>
-<li>Feature - Added $form_data['products_totals']['subtotal'] key (total price without shipping costs added)</li>
-<li>Feature - Added formated money to all product fields in the $form_data array</li>
-<li>Feature - Default templates: only show fields who's conditional logic is true. Perfect when used with 'default-show-html'</li>
-<li>Housekeeping - Move PDF_EXTENDED_TEMPLATES folder to the /wp-content/upload/ directory. Get more info about the move (see <a href="https://developer.gravitypdf.com/news/migrating-template-directory-means/">https://developer.gravitypdf.com/news/migrating-template-directory-means/</a>)</li>
-<li>Housekeeping - Refined when admin resources are loaded</li>
-<li>Housekeeping - Fixed typo during initial initialisation</li>
-<li>Housekeeping - Switched icons back to FontAwesome which is shipped by default with Gravity Forms</li>
-<li>Housekeeping - Display full path to mPDF tmp directory when there are issues writing to it</li>
-<li>Housekeeping - Update example-header-and-footer_06.php and example-advanced-headers_07.php to better reflect current mPDF features</li>
-<li>Bug - Fixed issue pulling the correct configuration when multiple nodes were assigned to multiple forms</li>
-<li>Bug - Fixed number field formatting issue which always rounded to two decimal places</li>
-<li>Bug - Fixed JS namespace issue with WordPress Leads plugin</li>
-<li>Bug - Fixed error initialising fonts / backing up PDF_EXTENDED_TEMPLATES directory when using the glob() function</li>
-<li>Bug - Fix issue with PHP 5.0 and 5.1 array_replace_recursive function when used with an array inside the $gf_pdf_config array</li>
-<li>Bug - Fixed fatal error when logged in user attempts to view PDF they don't have access to</li>
-<li>Bug - Fixed issue in $form_data array where single-column list items where being returned as an array and not a HTML list.</li>
-<li>Bug - Prevent unauthorised users auto-initialising the software or migrating the templates folder</li>
-</ul>
-
-
-  <h3>3.5.10</h3>
-  <ul>
-    <li>Bug - Fix issue saving and sending blank PDFs due to security fix</li>
-  </ul>
-  <h3>3.5.11</h3>
-  <ul>
-    <li>Bug - Fix security issue which gave unauthorised users access to Gravity Form entires</li>
-  </ul>
-
-  <h3>3.5.10</h3>
-  <ul>
-    <li>Housekeeping - Include individual scoring for Gravity Form Survey Likert field in the $form_data['survey'] array</li>
-    <li>Bug - Fix fatal error when Gravity Forms isn't activated, but Gravity PDF is.</li>
-  </ul>
-
-  <h3>3.5.9</h3>
-  <ul>
-    <li>Bug - Rollback recent changes that introduced the GFAPI as introduces errors for older versions of Gravity Forms. Will reintroduce in next major release and increase the minimum Gravity Forms version.</li>
-  </ul>
-
-  <h3>3.5.8</h3>
-  <ul>
-    <li>Bug - Fixed issue affected some users where a depreciated function was causing a fatal error </li>
-  </ul>
-  
-  <h3>3.5.7</h3>
-  <ul>
-    <li>Bug - Fixed issue where the PDF settings page was blank for some users</li>
-  </ul>
-
-
-  <h3>3.5.6</h3>
-  <ul>
-    <li>Bug - Fixed issue with last release that affected checks to see if Gravity Forms has submitting</li>
-    <li>Bug - Fixed fatal error with servers using PHP5.2 or lower</li>
-    <li>Bug - Fixed E_NOTICE for replacement array_replace_recursive() function in PHP5.2 or lower</li>
-    <li>Bug - Fixed issue with AJAX spinner showing when submitting support request</li>
-  </ul>
-
-  <h3>3.5.5</h3>
-  <ul>
-    <li>Housekeeping - Include French translation (thanks to Marie-Aude Koiransky-Ballouk)</li>
-    <li>Housekeeping - Wrap 'Initialise Fonts' text in translation ready _e() function</li>
-    <li>Housekeeping - Tidy up System Status CSS styles to accomidate translation text lengths</li>
-    <li>Housekeeping - Fix E_NOTICE when viewing entry details page when form has no PDF configuration</li>
-    <li>Bug - Fixed load_plugin_textdomain which was incorrectly called.</li>
-    <li>Bug - Correctly check if the plugin is loaded correctly before letting the PDF class fully load</li>
-  </ul>
-
-  <h3>3.5.4</h3> 
-  <ul>
-    <li>Bug - Fixed issue with incorrect PDF name showing on the entry details page</li>
-    <li>Bug - Fixed issue with custom fonts being inaccessible without manually reinstalling after upgrading.</li>
-    <li>Housekeeping - Added in two new filters to modify the $mpdf object. 'gfpdfe_mpdf_class' and 'gfpdfe_mpdf_class_pre_render' (replaces the gfpdfe_pre_render_pdf filter).</li>
-  </ul>
-
-
-<h3>3.5.3</h3>
-
-<ul>
-  <li>Bug - Mergetags braces ({}) were being encoded before conversion</li>
-  <li>Bug - Fixed issue with empty string being passed to array filter</li>
-  <li>Housekeeping - Enabled mergetag usage in the pdf_password and pdf_master_password configuration options</li>
-  <li>Housekeeping - Correctly call $wpdb->prepare so the variables in are in the second argument</li>
-</ul>
-
-<h3>3.5.2</h3>
-<ul>
-  <li>Bug - Initialisation folder .htaccess file was preventing template.css from being loaded by the default templates.</li>
-</ul>
-
-<h3>3.5.1</h3>
-
-<ul>
-  <li>Bug - Fixed issue using core fonts Arial/Helvetica, Times/Times New Roman and Courier.</li>
-  <li>Bug - Fixed display issues for multiple PDFs on the details admin entry page</li>
-  <li>Housekeeping - Made the details entry page PDF view consistent for single or multiple PDFs</li>
-  <li>Housekeeping - Ensured all javascript files are minified and are correctly being used</li>
-  <li>Housekeeping - Remove legacy notices from mPDF package</li>
-</ul>
-
-<h3>3.5.0</h3>
-
-    <ul>
-      <li>Feature - No longer need to reinitialise every time the software is updated. </li>
-      <li>Feature - Add auto-initialiser on initial installation for sites that have direct write access to their server files</li>
-      <li>Feature - Add auto-initialiser on initial installation across entire multisite network for sites who have direct write access to their server files. </li>
-      <li>Feature - Add auto-PDF_EXTENDED_TEMPLATES theme syncer for sites that have direct write access to their server files</li>
-      <li>Feature - Correctly added language support. The .PO file is located in the /language/ folder if anyone would like to do a translation.</li>
-
-      <li>Housekeeping - Restrict initialisation process to 64MB or greater to counter problems with users reporting a 'white screen' when running in a low-RAM environment.</li>
-      <li>Housekeeping - Refractor the admin notices code</li>
-      <li>Housekeeping - Create responsive PDF settings page</li>
-      <li>Housekeeping - Minify CSS and Javascript files </li>
-      <li>Housekeeping - Remove FontAwesome fonts from package and use Wordpress' build-in 'dashicons'</li>
-      <li>Housekeeping - Refine action and error messages </li>
-      <li>Housekeeping - Update initialisation tab copy for both pre- and post- initialisation</li>
-      <li>Housekeeping - Use Gravity Forms get_ip() function instead of custom function</li>
-      <li>Housekeeping - The in-built support form uses SSL once again (disabled in the past due to some servers being unable to verify the certificate). </li>
-      <li>Bug - When testing write permissions, file_exist() is throwing false positives for some users which would generate a warning when unlink() is called. Hide warning using '@'. </li>     
-    </ul>
-
-
-    <h3>3.4.1</h3>
-    <ul>
-      <li>Bug - Fix typo that effected sites running PHP5.2 or below.</li>
-    </ul>
-
-    <h3>3.4.0.3</h3>
-    <ul>
-      <li>Bug - Define array_replace_recursive() if it doesn't exist, as it is PHP 5.3 only. </li>
-    </ul>
-
-    <h3>3.4.0.2</h3>
-    <ul>
-      <li>Housekeeping - Wrapped the View PDF and Download buttons in correct language functions - _e()</li>
-      <li>Bug - Fix problem displaying the signature field</li>
-      <li>Bug - Fix notice errors with new 'save' PDF hook</li>
-    </ul>
-
-    <h3>3.4.0.1</h3>
-    <ul>
-      <li>Housekeeping - Add commas on the last line of every config node in the configuration.php file</li>
-      <li>Housekeeping - Fix up initialisation error messages</li>
-      <li>Bug - Fix up mPDF bugs - soft hyphens, watermarks over SVG images, inline CSS bug</li>
-    </ul>
-
-
-    <h3>3.4.0</h3>
-    <ul>
-      <li>Feature - Added auto-print prompt ability when you add &amp;print=1 to the PDF URL (see https://developer.gravitypdf.com/documentation/display-pdf-in-browser/ for details)</li>
-      <li>Feature - Added ability to rotate absolute positioned text 180 degrees (previously only 90 and -90). Note: feature in beta</li>
-      <li>Feature - Backup all template files that are overridden when initialising to a folder inside PDF_EXTENDED_TEMPLATES</li>
-      <li>Feature - Added SSH initialisation support</li>
-      <li>Feature - Allow MERGETAGS to be used in all PDF templates, including default template (but only in the HTML field).</li>
-      <li>Feature - Updated mPDF to 3.7.1</li>
-      <li>Feature - Enable text/image watermark support. Added new example template example-watermark09.php showing off its usage (see https://developer.gravitypdf.com/documentation/watermarks-pdf-template-example/)</li>
-      <li>Feature - Added full survey, poll and quiz support to both the default template and $form_data (see https://developer.gravitypdf.com/documentation/accessing-survey-poll-quiz-data/)</li>
-      <li>Feature - Shortcodes will now be processed in all templates, including default template (but only in the HTML field).</li>
-      <li>Feature - Added 'save' configuration option so PDFs are saved to the local disk when 'notifications' aren't enabled.</li>
-      <li>Feature - Added 'dpi' configuration option to modify the PDF image DPI. Default 96dpi. Use 300dpi for printing.</li>
-      <li>Feature - Added PDF/A1-b compliance option. Enable with 'pdfa1b' => true. See http://mpdf1.com/manual/index.php?tid=420&searchstring=pdf/a1-b for more details.</li>
-      <li>Feature - Added PDF/X1-a compliance option. Enable with 'pdfx1a' => true. See http://mpdf1.com/manual/index.php?tid=481&searchstring=pdf/x-1a for more details.</li>
-      <li>Feature - Added new constant option 'PDF_REPACK_FONT' which when enabled may improve function with some PostScript printers (disabled by default). Existing sites will need to add  define('PDF_REPACK_FONT', true); to the bottom of their configuration.php file.</li>
-      <li>Feature - Added a sleuth of new hooks and filters for developers. See https://developer.gravitypdf.com/documentation/filters-and-hooks/ for examples.</li>
-      <li>Feature - Added $form_data['form_description'] key to $form_data array</li>
-      <li>Feature - Update $form_data['products'] array key to field ID</li>
-      <li>Feature - Added survey Likert output function for custom templates (much like the product table function). It can be used with the following command 'echo GFPDFEntryDetails::get_likert($form, $lead, $field_id);' where $field_id is substituted for the form field ID.</li>
-      <li>Feature - Added field descriptions to the $form_data array under the $form_data['field_descriptions'] key.</li>
-      <li>Feature - Added pre and post PDF generation filters and actions to pdf-render.php. These include gfpdfe_pre_render_pdf, gfpdfe_pdf_output_type, gfpdfe_pdf_filename and gfpdf_post_pdf_save.</li>
-      <li>Feature: $form_data['signature'] et al. keys now contain the signature width and height attributes</li>
-
-      <li>Housekeeping - Ensure the form and lead IDs are correctly passed throughout the render functions.</li>
-      <li>Housekeeping - Update settings page link to match new Gravity Forms URL structure</li>
-      <li>Housekeeping - Check if $lead['gfsurvey_score'] exists before assigning to $form_data array</li>
-      <li>Housekeeping - Removed table and font checksum debugging from mPDF when WP_DEBUG enabled as they produced inaccurate results.</li>
-      <li>Housekeeping - Fixed up mPDF logging location when WP_DEBUG enabled. Files now stored in wp-content/themes/Active_Theme_Folder/PDF_EXTENDED_TEMPLATES/output/ folder.</li>
-      <li>Housekeeping - Removed API logging locally when WP_DEBUG is enabled.</li>
-      <li>Housekeeping - Increase API timeout interval as some overseas users reported timeout issues</li>
-      <li>Housekeeping - Modified mPDF functions Image() and purify_utf8_text() to validate the input data so we don't have to do it every time through the template.</li>
-      <li>Housekeeping - Added ability to not re-deploy every update (not enabled this release as template files were all updated)</li>
-      <li>Housekeeping - Additional checks on load to see if any of the required file/folder structure is missing. If so, re-initilise.</li>
-      <li>Housekeeping - Save resources and turn off automatic rtl identification. Users must set the RTL option when configuring form</li>
-      <li>Housekeeping - Turn off mPDFs packTableData setting, decreasing processing time when working with large tables.</li>
-      <li>Housekeeping - $gf_pdf_default_configuration options now merge down into existing PDF nodes, instead of applying to only unassigned forms. $gf_pdf_config settings override any in $gf_pdf_default_configuration</li>
-      <li>Housekeeping - Center aligned Survey Likery field results</li>
-      <li>Housekeeping - Partially refactored the pdf-entry-detail.php code</li>
-      <li>Housekeeping - All default and example templates have been tidied. This won't affect custom templates.</li>
-      <li>Housekeeping - Set the gform_notification order number to 100 which will prevent other functions (example snippets from Gravity Forms, for instance) from overridding the attached PDF.</li>
-      <li>Housekeeping - Fix spelling mistake on initialising fonts</li>
-      <li>Housekeeping - Remove wpautop() function from Gravity Form HTML output, which was applied before rendering and was messing up the HTML markup.</li>
-      <li>Housekeeping - Remove empty list rows from the $form_data['list'] array in single and multi-column lists.</li>
-      <li>Housekeeping - Apply same CSS styles (padding, border and line height) to HTML fields as done to form values in default templates</li>
-      <li>Housekeeping - Replaced arbitrary wrapper IDs in the default templates with the actual field ID</li>
-
-      <li>Bug - Fixed signature rendering issue when custom signature size was being used</li>
-      <li>Bug - Fixed static error types in helper/install-update-manager.php file.</li>
-      <li>Bug - Fixed redeployment error message which wasn't showing correctly</li>
-      <li>Bug - Fixed issue with PDF not attaching to notification using Paypal's delayed notification feature</li>
-      <li>Bug - Fixed strict standard warning about calling GFPDF_Settings::settings_page();</li>
-      <li>Bug - Fixed strict standard warning about calling GFPDFEntryDetail::pdf_get_lead_field_display();</li>
-      <li>Bug - Fixed issue with Gravity Form Post Category field causing fatal error generating PDF</li>
-      <li>Bug - Fixed number field formatting issue when displaying on PDF.</li>
-      <li>Bug - Do additional check for PHP's MB_String regex functions before initialising ti prevent errors after initialising</li>
-      <li>Bug - Fixed problem with multiple nodes assigned to a form using the same template</li>
-      <li>Bug - Fixed path to fallback templates when not found</li>
-      <li>Bug - Fixed problem with master password setting to user password</li>
-    </ul>
-    
-    <h3>3.3.4</h3>
-    <ul>
-    	<li>Bug - Fixed issue linking to PDF from front end</li>
-        <li>Housekeeping - Removed autoredirect to initialisation page</li>
-    </ul>
-    <h3>3.3.3</h3>
-    <ul>
-    	<li>Bug - Correctly call javascript to control admin area 'View PDFs' drop down</li>
-        <li>Bug - Some users still reported incorrect RAM. Convert MB/KB/GB values to M/K/G as per the PHP documentation.</li>
-        <li>Housekeeping - Show initilisation prompt on all admin area pages instead of only on the Gravity Forms pages</li>
-    </ul>
-    
- 	<h3>3.3.2.1</h3>
-    <ul>
-    	<li>Bug - Incorrectly showing assigned RAM to website</li>
-    </ul>
- 
- 	<h3>3.3.2</h3>
-    <ul>
-    	<li>Bug - Some hosts reported SSL certificate errors when using the support API. Disabled HTTPS for further investigation. Using hash-based verification for authentication.</li>
-    	<li>Housekeeping - Forgot to disable API debug feature after completing beta</li>
-    </ul>
- 
-    <h3>3.3.1</h3>
-    <ul>
-    	<li>Bug - $form_data['list'] was mapped using an incremental key instead of via the field ID</li>
-    </ul>
- 
-    <h3>3.3.0</h3>
-    <ul>
-      <li>Feature - Overhauled  the initialisation process so that the software better reviews the host for  potential problems before initialisation. This should help debug issues and  make users aware there could be a problem <strong>before</strong> they begin using the software.</li>
-      <li>Feature - Overhauled the settings page to make it easier to access features of the software</li>
-      <li>Feature - Added a Support tab to the settings page which allows users to securely (over HTTPS) submit a support ticket to the Gravity PDF support desk</li>
-      <li>Feature - Changed select, multiselect and radio fields so that the default templates use the name rather than the value. $form_data now also includes the name and values for all these fields.</li>
-      <li>Feature - $form_data now includes all miscellaneous lead information in the $form_data['misc'] array.</li>
-      <li>Feature - $form_data now contains 24 and 12 hour time of entry submission.</li>      
-      <li>Feature - Added localisation support</li>
-      <li>Compatibility - Added new multi-upload support which was added in Gravity Forms 1.8.</li>
-      <li>Bug - Added 'aid' parametre to the PDF url when multiple configuration nodes present on a single form</li>
-      <li>Bug - Fixed issue when Gravity Forms in No Conflict Mode</li>
-      <li>Bug - Font config.php's array keys now in lower case</li>
-      <li>Housekeeping - Moved all initialisation files to a folder called 'initialisation'.</li>
-      <li>Housekeeping - Renamed the configuration.php file in the plugin folder to configuration.php.example to alleviate confusion for developers who unwittingly modify the plugin configuration file instead of the file in their active theme's PDF_EXTENDED_TEMPLATES folder.</li>
-      <li>Housekeeping - Updated the plugin file system to a more MVC-style approach, with model and view folders.</li>
-      <li>Housekeeping - Removed ability to directly access default and example template files.</li>
-      <li>Housekeeping - Fixed PHP notices in default templates related to the default template-only configuration options</li>
-      <li>Housekeeping - Update core styles to match Wordpress 3.8/Gravity Forms 1.8.</li>
-      <li>Housekeeping - Updated header/footer examples to use @page in example.</li>
-      
-    </ul> 
-    
-    <h3>3.2.0</h3>
-    <ul>
-      <li>Feature - Can now view multiple PDFs assigned to a single form via the admin area. Note: You must provide a unique 'filename' parameter in configuration.php for multiple PDFs assigned to a single form. </li>
-      <li>Feature - You can exclude a field from the default templates using the class name 'exclude'. See our <a rel="nofollow" href="https://gravitypdf.com/#faqs">FAQ topic</a> for more details.</li>
-      <li>Bug - Fixed issue viewing own PDF entry when logged in as anything lower than editor.</li>
-      <li>Bug - Fixed data return bug in pdf-entry-details.php that was preventing all data returning correctly.</li>
-      <li>Bug - Fixed PHP Warning when using products with no options</li>
-      <li>Bug - Fixed issue with invalid characters being added to the PDF filename. Most notably the date mergetag.</li>
-      <li>Bug - Limit filename length to 150 characters which should work on the majority of web servers.</li>
-      <li>Bug - Fixed problem sending duplicate PDF when using mass resend notification feature</li>
-      <li>Depreciated - Removed GF_FORM_ID and GF_LEAD_ID constants which were used in v2.x.x of the software. Ensure you follow <a rel="nofollow" href="https://developer.gravitypdf.com/news/version-2-3-migration-guide/">v2.x.x upgrade guide</a> to your templates before upgrading.</li>
-    </ul>
-    
-    <h3>3.1.4</h3>
-    <ul>
-      <li>Bug - Fixed issue with plugin breaking website's when the Gravity Forms plugin wasn't activated.</li>
-      <li>Housekeeping - The plugin now only supports Gravity Forms 1.7 or higher and WordPress 3.5 or higher.</li>
-      <li>Housekeeping - PDF template files can no longer be accessed directly. Instead, add &amp;html=1 to the end of your URL when viewing a PDF.</li>
-      <li>Extension - Added additional filters to allow the lead ID and notifications to be overridden.</li>
-    </ul>
-    
-    <h3>3.1.3</h3>
-    <ul>
-      <li>Feature - Added signature_details_id to $form_data array which maps a signatures field ID to the array.</li>
-      <li>Extension - Added pre-PDF generator filter for use with extensions.</li>
-      <li>Bug - Fixed issue with quotes in entry data breaking custom templates.</li>
-      <li>Bug - Fixed issue with the plugin not correctly using the new default configuration template, if set.</li>
-      <li>Bug - Fixed issue with signature not being removed correctly when only testing with file_exists(). Added second is_dir() test.</li>
-      <li>Bug - Fixed issue with empty signature field not displaying when option 'default-show-empty' is set.</li>
-      <li>Bug - Fixed initialisation prompt issue when the MPDF package wasn't unpacked.</li>
-    </ul>
-    
-    <h3>3.1.2</h3>
-    <ul>
-      <li>Feature - Added list array, file path, form ID and lead ID to $form_data array in custom templates</li>
-      <li>Bug - Fixed initialisation prompt issue when updating plugin</li>
-      <li>Bug - Fixed window.open issue which prevented a new window from opening when viewing a PDF in the admin area</li>
-      <li>Bug - Fixed issue with product dropdown and radio button data showing the value instead of the name field.</li>
-      <li>Bug - Fixed incorrect URL pointing to signature in $form_data</li>
-    </ul>
-    
-    <h3>3.1.1</h3>
-    <ul>
-      <li>Bug - Users whose server only supports FTP file manipulation using the WP_Filesystem API moved the files into the wrong directory due to FTP usually being rooted to the WordPress home directory. To fix this the plugin attempts to determine the FTP directory, otherwise assumes it is the WP base directory. </li>
-      <li>Bug - Initialisation error message was being called but the success message was also showing. </li>
-    </ul>
-    <h3>3.1.0</h3>
-    <ul>
-      <li>Feature - Added defaults to configuration.php which allows users to define the default PDF settings for all Gravity Forms. See the <a rel="nofollow" href="https://developer.gravitypdf.com/documentation/getting-started-with-gravity-pdf-configuration/">installation and configuration documentation</a> for more details. </li>
-      <li>Feature - Added three new configuration options 'default-show-html', 'default-show-empty' and 'default-show-page-names' which allow different display options to the three default templates. See the <a rel="nofollow" href="https://developer.gravitypdf.com/documentation/configuration-options-examples/#default-template">installation and configuration documentation</a> for more details.</li>
-      <li>Feature - Added filter hooks 'gfpdfe_pdf_name' and 'gfpdfe_template' which allows developers to further modify a PDF name and template file, respectively, outside of the configuration.php. This is useful if you have a special case naming convention based on user input. See <a rel="nofollow" href="https://developer.gravitypdf.com/documentation/filters-and-hooks/">https://developer.gravitypdf.com/documentation/filters-and-hooks/</a> for more details about using these filters.</li>
-      <li>Feature - Custom font support. Any .ttf font file added to the PDF_EXTENDED_TEMPLATES/fonts/ folder will be automatically installed once the plugin has been initialised. Users also have the option to just initialise the fonts via the settings page. See the <a rel="nofollow" href="https://developer.gravitypdf.com/documentation/language-support/#install-custom-fonts">font/language documentation </a> for details.</li>
-      <li>Compatability - Use Gravity Forms get_upload_root() and get_upload_url_root() instead of hard coding the signature upload directory in pdf-entry-detail.php</li>
-      <li>Compatability - Changed depreciated functions get_themes() and get_theme() to wp_get_theme() (added in WordPress v3.4). </li>
-      <li>Compatability - The plugin now needs to be initialised on fresh installation and upgrade. This allows us to use the WP_Filesystem API for file manipulation.</li>
-      <li>Compatability - Automatic copying of PDF_EXTENDED_TEMPLATES folder on a theme change was removed in favour of a user prompt. This allows us to take advantage of the WP_Filesystem API.</li>
-      <li>Compatability - Added WordPress compatibility checker (minimum now 3.4 or higher).</li>
-      <li>Bug - Removed ZipArchive in favour of WordPress's WP_Filesystem API unzip_file() command. Some users reported the plugin would stop their entire website working if this extension wasn't installed.</li>
-      <li>Bug - Fixed Gravity Forms compatibility checker which wouldn't return the correct response.</li>
-      <li>Bug - Fixed minor bug in pdf.php when using static call 'self' in add_filter hook. Changed to class name.</li>
-      <li>Bug - Removed PHP notice about $even variable not being defined in pdf-entry-detail.php</li>
-      <li>Bug - Prevent code from continuing to excecute after sending header redirect.</li>
-    </ul>
-    <h3>3.0.2</h3>
-    <ul>
-      <li>Backwards Compatibility - While PHP 5.3 has was released a number of years ago it seems a number of hosts do not currently offer this version to their clients. In the interest of backwards compatibility we've re-written the plugin to again work with PHP 5+.</li>
-      <li>Signature / Image Display Bug - All URLs have been converted to a path so images should now display correctly in PDF.</li>
-    </ul>
-    <h3>3.0.1</h3>
-    <ul>
-      <li>Bug - Fixed issue that caused website to become unresponsive when Gravity Forms was disabled or upgraded</li>
-      <li>Bug - New HTML fields weren't being displayed in $form_data array</li>
-      <li>Feature - Options for default templates to disable HTML fields or empty fields (or both)</li>
-    </ul>
-    <h3>3.0.0</h3>
-    <p>As of Gravity PDF v3.0.0 we have removed the DOMPDF package from our plugin and integrated the more advanced mPDF system. Along with a new HTML to PDF generator, we've rewritten the entire plugin's base code to make it more user friendly to both hobbyists and rock star web developers. Configuration time is cut in half and advanced features like adding security features is now accessible to users who have little experience with PHP.</p>
-    <p>New Features include:</p>
-    <ul>
-      <li>Language Support - almost all languages are supported including RTL (right to left) languages like Arabic and Hebrew and CJK languages - Chinese, Japanese and Korean.</li>
-      <li>HTML Page Numbering</li>
-      <li>Odd and even paging with mirrored margins (most commonly used in printing).</li>
-      <li>Nested Tables</li>
-      <li>Text-justification and hyphenation</li>
-      <li>Table of Contents</li>
-      <li>Index</li>
-      <li>Bookmarks</li>
-      <li>Watermarks</li>
-      <li>Password protection</li>
-      <li>UTF-8 encoded HTML</li>
-      <li>Better system resource handling</li>
-    </ul>
-    <p>A new HTML to PDF package wasn't the only change to this edition of the software. We have rewritten the entire configuration system and made it super easy to get the software up and running.</p>
-    <p>Users will no longer place code in their active theme's functions.php file. Instead, configuration will happen in a new file called configuration.php, inside the PDF_EXTENDED_TEMPLATES folder (in your active theme).</p>
-    <p>Other changes include
-      <li>Improved security - further restrictions were placed on non-administrators viewing template files.
-      <li>$form_data array tidied up - images won't be wrapped in anchor tags.</p>
-    <p>For more details <a rel="nofollow" href="https://developer.gravitypdf.info/">view the 3.x.x online documentation</a>.</p>
-    <h3>2.2.3</h3>
-    <ul>
-      <li>Bug - Fixed mb_string error in the updated DOMPDF package.</li>
-    </ul>
-    <h3>2.2.2</h3>
-    <ul>
-      <li>DOMPDF - We updated to the latest version of DOMPDF - DOMPDF 0.6.0 beta 3.</li>
-      <li>DOMPDF - We've enabled font subsetting by default which should help limit the increased PDF size when using DejaVu Sans (or any other font). </li>
-    </ul>
-    <h3>2.2.1</h3>
-    <ul>
-      <li>Bug - Fixed HTML error which caused list items to distort on PDF</li>
-    </ul>
-    <h3>2.2.0</h3>
-    <ul>
-      <li>Compatibility - Ensure compatibility with Gravity Forms 1.7. We've updated the functions.php code and remove gform_user_notification_attachments and gform_admin_notification_attachments hooks which are now depreciated. Functions gform_pdf_create and gform_add_attachment have been removed and replaced with gfpdfe_create_and_attach_pdf(). See upgrade documentation for details.</li>
-      <li>Enhancement - Added deployment code switch so the template redeployment feature can be turned on and off. This release doesn't require redeployment.</li>
-      <li>Enhancement - PDF_Generator() variables were getting long and complex so the third variable is now an array which will pass all the optional arguments. The new 1.7 compatible functions.php code includes this method by default. For backwards compatibility the function will still work with the variable structure prior to 2.2.0.</li>
-      <li>Bug - Fixed error generated by legacy code in the function PDF_processing() which is located in render_to_pdf.php.</li>
-      <li>Bug - Images and stylesheets will now try and be accessed with a local path instead of a URL. It fixes problem where some hosts were preventing read access from a URL. No template changes are required.</li>
-    </ul>
-    <h3>2.1.1</h3>
-    <ul>
-      <li>Bug - Signatures stopped displaying after 2.1.0 update. Fixed issue. </li>
-      <li>Bug - First time install code now won't execute if already have configuration variables in database</li>
-    </ul>
-    <h3>2.1.0</h3>
-    <ul>
-      <li>Feature - Product table can now be accessed directly through custom templates by running GFPDFEntryDetail::product_table($form, $lead);. See documentation for more details.</li>
-      <li>Feature - Update screen will ask you if you want to deploy new template files, instead of overriding your modified versions.</li>
-      <li>Feature - Product subtotal, shipping and total have been added to $form_data['field'] array to make it easier to work with product details in the custom template.</li>
-      <li>Feature - Added two new default template files. One displays field and name in two rows (like you see when viewing an entry in the admin area) and the other removes all styling. See documentation on use.</li>
-      <li>Security - Tightened PDF template security so that custom templates couldn't be automatically generated by just anyone. Now only logged in users with the correct privileges and the user who submitted the form (matched against IP) can auto generate a PDF. See documentation on usage.</li>
-      <li>Depreciated - Removed form data that was added directly to the $form_data array instead of $form_data['field'] array. Users upgrading will need to update their custom templates if not using field data from the $form_data[�field'] array. If using $form_data['field'] in your custom template this won't affect you.</li>
-      <li>Bug - Fixed problem with default template not showing and displaying a timeout error. Removed table tags and replaced with divs that are styled appropriately.</li>
-      <li>Bug - The new plugin theme folder will successfully create when upgrading. You won't have to deactivate and reactivate to get it working.</li>
-      <li>Bug - some installs had plugins that included the function mb_string which is also included in DOMPDF. DOMPDF will now check if the function exists before creating it.</li>
-      <li>Bug - Remove empty signature field from the default template.</li>
-      <li>Bug - fixed problem with redirecting to login screen even when logged in while accessing template file through the browser window directly.</li>
-      <li>Bug - fixed error where sample template would reimport itself automatically even after deleting it. Will now only reimport if any important changes to template need to be viewed straight after an update.</li>
-      <li>Bug - Moved render_to_pdf.php constants to pdf.php so we can use the constants in the core files. Was previously generating an error.</li>
-      <li>Housekeeping - Cleaned up core template files, moved functions into classes and added more in-file documentation.</li>
-      <li>Housekeeping - moved install/upgrade code from pdf.php to installation-update-manager.php</li>
-      <li>Housekeeping - changed pdf-entry-detail.php class name from GFEntryDetail to GFPDFEntryDetail to remove compatibility problems with Gravity Forms.</li>
-      <li>Housekeeping - created pdf-settings.php file to house the settings page code.</li>
-    </ul>
-    <h3>2.0.1</h3>
-    <ul>
-      <li>Fixed Signature bug when checking if image file exists using URL instead of filesystem path</li>
-      <li>Fixed PHP Constants Notice </li>
-    </ul>
-    <h3>2.0.0</h3>
-    <ul>
-      <li>Moved templates to active theme folder to prevent custom themes being removed on upgrade</li>
-      <li>Allow PDFs to be saved using a custom name</li>
-      <li>Fixed WP_Error bug when image/css file cannot be found</li>
-      <li>Upgraded to latest version of DOMPDF</li>
-      <li>Removed auto-load form bug which would see multiple instances of the example form loaded</li>
-      <li>Created a number of constants to allow easier developer modification</li>
-      <li>Plugin/Support moved to dedicated website.</li>
-      <li>Pro/Business package offers the ability to write fields on an existing PDF.</li>
-    </ul>
-    <h3>1.2.3</h3>
-    <ul>
-      <li>Fixed $wpdb-&gt;prepare error</li>
-    </ul>
-    <h3>1.2.2</h3>
-    <ul>
-      <li>Fixed bug with tempalte shipping method MERGETAGS</li>
-      <li>Fixed bug where attachment wasn't being sent</li>
-      <li>Fixed problem when all_url_fopen was turned off on server and failed to retreive remote images. Now uses WP_HTTP class.</li>
-    </ul>
-    <h3>1.2.1</h3>
-    <ul>
-      <li>Fixed path to custom css file included in PDF template </li>
-    </ul>
-    <h3>1.2.0</h3>
-    <ul>
-      <li>Template files moved to the plugin's template folder</li>
-      <li>Sample Form installed so developers have a working example to modify</li>
-      <li>Fixed bug when using WordPress in another directory to the site</li>
-    </ul>
-    <h3>1.1.0</h3>
-    <ul>
-      <li>Now compatible with Gravity Forms Signature Add-On</li>
-      <li>Moved the field data functions out side of the Gravity Forms core so users can freely style their form information (located in pdf-entry-detail.php)</li>
-      <li>Simplified the field data output</li>
-      <li>Fixed bug when using product information</li>
-    </ul>
-    <h3>1.0.0</h3>
-    <ul>
-      <li>First release.</li>
-    </ul>
->>>>>>> ce3bdd67
+<?php
+
+ /*
+  Template: Changelog
+  Module: Settings Page
+  */
+ 
+/*
+    This file is part of Gravity PDF.
+
+    Gravity PDF Copyright (C) 2015 Blue Liquid Designs
+
+    This program is free software; you can redistribute it and/or modify
+    it under the terms of the GNU General Public License as published by
+    the Free Software Foundation; either version 2 of the License, or
+    (at your option) any later version.
+
+    This program is distributed in the hope that it will be useful,
+    but WITHOUT ANY WARRANTY; without even the implied warranty of
+    MERCHANTABILITY or FITNESS FOR A PARTICULAR PURPOSE.  See the
+    GNU General Public License for more details.
+
+    You should have received a copy of the GNU General Public License
+    along with this program; if not, write to the Free Software
+    Foundation, Inc., 59 Temple Place, Suite 330, Boston, MA  02111-1307  USA
+*/ 
+  
+  /*
+   <li>Don't run if the correct class isn't present
+   */
+  if(!class_exists('GFPDF_Settings_Model'))
+  {
+	 exit;  
+  }
+  
+  ?>
+
+    <h2><?php _e('Changelog'); ?></h2>
+    
+    <p><strong>Current Version: <?php echo PDF_EXTENDED_VERSION; ?></strong></p>
+
+  <h3><?php echo PDF_EXTENDED_VERSION; ?></h3>
+  <ul>
+    <li>Housekeeping - Allow control over signature width in default template using the 'gfpdfe_signature_width' filter</li>
+    <li>Housekeeping - Add better error checking when migrating PDF template folder</li>
+    <li>Housekeeping - Add unit testing to the directory migration function</li>
+    <li>Bug - Fixed backwards-compatiiblity PHP error when viewing custom PDF templates on Gravity Forms 1.8.3 or below.</li>
+    <li>Bug - Ensure checkbox field names are included in the $form_data array</li>
+  </ul>
+
+  <h3>3.7.0</h3>
+<ul>
+<li>Feature - Added 'default-show-section-content' configuration option. You can now display the section break content in the default template. If this option is enabled and the section break is empty it will still be displayed on the PDF. Note: Existing installations will have to reinitialise their templates with the 'Reinstall Default and Example Templates' option enabled.</li> 
+<li>Feature - Added hooks 'gfpdfe_template_location' and 'gfpdfe_template_location_uri' to change PDF template location</li>
+<li>Housekeeping - Migrate your template and configuration files. As of Gravity PDF 3.7 we'll be dropping the 'site_name' folder for single WordPress installs and changing the multisite install directory to the site ID.</li> 
+<li>Housekeeping - Added $form_data['html_id'] key which has the HTML fields added by their ID (much like the signature_details_id key).</li>
+<li>Housekeeping - Add large number of unit tests </li>
+<li>Housekeeping - Derestrict certain pages software loads on.</li>
+<li>Housekeeping - Split up PDF viewing security components into smaller chunks (easier to unit test)</li>
+<li>Housekeeping - Remove CLI-checking override in RAM settings</li>
+<li>Housekeeping - Included directory paths by default on the system status page</li>
+<li>Housekeeping - Updated configuration.php examples to include new default config option and refined the copy</li>
+<li>Bug - Fixed issue initialising plugin when memory limit was set to -1 (unlimited)</li>
+<li>Bug - Fix Multisite migration problem where if an error was thrown for one of the sub sites it caused all of the sites to show an error (even if they were successful)</li>
+<li>Bug - Fix typo in example-template.php file</li>
+<li>Bug - Fix up notices in custom templates when using poll/survey/quiz add ons.</li>
+<li>Bug - Fix up notice in custom template when the form description is empty</li>
+<li>Bug - Fix up notices in mPDF template when using headers/footers</li>
+<li>Bug - Fix up error in PDF when signature field wasn't filled in</li>
+</ul>
+
+  <h3>3.6.0</h3>
+<ul>
+<li>Feature - Added support for Gravity Form's sub-field 'middle' name  (1.9Beta)</li>
+<li>Feature - Patch mPDF with full :nth-child support on TD and TR table cells</li>
+<li>Feature - Added $form_data['products_totals']['subtotal'] key (total price without shipping costs added)</li>
+<li>Feature - Added formated money to all product fields in the $form_data array</li>
+<li>Feature - Default templates: only show fields who's conditional logic is true. Perfect when used with 'default-show-html'</li>
+<li>Housekeeping - Move PDF_EXTENDED_TEMPLATES folder to the /wp-content/upload/ directory. Get more info about the move (see <a href="https://developer.gravitypdf.com/news/migrating-template-directory-means/">https://developer.gravitypdf.com/news/migrating-template-directory-means/</a>)</li>
+<li>Housekeeping - Refined when admin resources are loaded</li>
+<li>Housekeeping - Fixed typo during initial initialisation</li>
+<li>Housekeeping - Switched icons back to FontAwesome which is shipped by default with Gravity Forms</li>
+<li>Housekeeping - Display full path to mPDF tmp directory when there are issues writing to it</li>
+<li>Housekeeping - Update example-header-and-footer_06.php and example-advanced-headers_07.php to better reflect current mPDF features</li>
+<li>Bug - Fixed issue pulling the correct configuration when multiple nodes were assigned to multiple forms</li>
+<li>Bug - Fixed number field formatting issue which always rounded to two decimal places</li>
+<li>Bug - Fixed JS namespace issue with WordPress Leads plugin</li>
+<li>Bug - Fixed error initialising fonts / backing up PDF_EXTENDED_TEMPLATES directory when using the glob() function</li>
+<li>Bug - Fix issue with PHP 5.0 and 5.1 array_replace_recursive function when used with an array inside the $gf_pdf_config array</li>
+<li>Bug - Fixed fatal error when logged in user attempts to view PDF they don't have access to</li>
+<li>Bug - Fixed issue in $form_data array where single-column list items where being returned as an array and not a HTML list.</li>
+<li>Bug - Prevent unauthorised users auto-initialising the software or migrating the templates folder</li>
+</ul>
+
+
+  <h3>3.5.10</h3>
+  <ul>
+    <li>Bug - Fix issue saving and sending blank PDFs due to security fix</li>
+  </ul>
+  <h3>3.5.11</h3>
+  <ul>
+    <li>Bug - Fix security issue which gave unauthorised users access to Gravity Form entires</li>
+  </ul>
+
+  <h3>3.5.10</h3>
+  <ul>
+    <li>Housekeeping - Include individual scoring for Gravity Form Survey Likert field in the $form_data['survey'] array</li>
+    <li>Bug - Fix fatal error when Gravity Forms isn't activated, but Gravity PDF is.</li>
+  </ul>
+
+  <h3>3.5.9</h3>
+  <ul>
+    <li>Bug - Rollback recent changes that introduced the GFAPI as introduces errors for older versions of Gravity Forms. Will reintroduce in next major release and increase the minimum Gravity Forms version.</li>
+  </ul>
+
+  <h3>3.5.8</h3>
+  <ul>
+    <li>Bug - Fixed issue affected some users where a depreciated function was causing a fatal error </li>
+  </ul>
+  
+  <h3>3.5.7</h3>
+  <ul>
+    <li>Bug - Fixed issue where the PDF settings page was blank for some users</li>
+  </ul>
+
+
+  <h3>3.5.6</h3>
+  <ul>
+    <li>Bug - Fixed issue with last release that affected checks to see if Gravity Forms has submitting</li>
+    <li>Bug - Fixed fatal error with servers using PHP5.2 or lower</li>
+    <li>Bug - Fixed E_NOTICE for replacement array_replace_recursive() function in PHP5.2 or lower</li>
+    <li>Bug - Fixed issue with AJAX spinner showing when submitting support request</li>
+  </ul>
+
+  <h3>3.5.5</h3>
+  <ul>
+    <li>Housekeeping - Include French translation (thanks to Marie-Aude Koiransky-Ballouk)</li>
+    <li>Housekeeping - Wrap 'Initialise Fonts' text in translation ready _e() function</li>
+    <li>Housekeeping - Tidy up System Status CSS styles to accomidate translation text lengths</li>
+    <li>Housekeeping - Fix E_NOTICE when viewing entry details page when form has no PDF configuration</li>
+    <li>Bug - Fixed load_plugin_textdomain which was incorrectly called.</li>
+    <li>Bug - Correctly check if the plugin is loaded correctly before letting the PDF class fully load</li>
+  </ul>
+
+  <h3>3.5.4</h3> 
+  <ul>
+    <li>Bug - Fixed issue with incorrect PDF name showing on the entry details page</li>
+    <li>Bug - Fixed issue with custom fonts being inaccessible without manually reinstalling after upgrading.</li>
+    <li>Housekeeping - Added in two new filters to modify the $mpdf object. 'gfpdfe_mpdf_class' and 'gfpdfe_mpdf_class_pre_render' (replaces the gfpdfe_pre_render_pdf filter).</li>
+  </ul>
+
+
+<h3>3.5.3</h3>
+
+<ul>
+  <li>Bug - Mergetags braces ({}) were being encoded before conversion</li>
+  <li>Bug - Fixed issue with empty string being passed to array filter</li>
+  <li>Housekeeping - Enabled mergetag usage in the pdf_password and pdf_master_password configuration options</li>
+  <li>Housekeeping - Correctly call $wpdb->prepare so the variables in are in the second argument</li>
+</ul>
+
+<h3>3.5.2</h3>
+<ul>
+  <li>Bug - Initialisation folder .htaccess file was preventing template.css from being loaded by the default templates.</li>
+</ul>
+
+<h3>3.5.1</h3>
+
+<ul>
+  <li>Bug - Fixed issue using core fonts Arial/Helvetica, Times/Times New Roman and Courier.</li>
+  <li>Bug - Fixed display issues for multiple PDFs on the details admin entry page</li>
+  <li>Housekeeping - Made the details entry page PDF view consistent for single or multiple PDFs</li>
+  <li>Housekeeping - Ensured all javascript files are minified and are correctly being used</li>
+  <li>Housekeeping - Remove legacy notices from mPDF package</li>
+</ul>
+
+<h3>3.5.0</h3>
+
+    <ul>
+      <li>Feature - No longer need to reinitialise every time the software is updated. </li>
+      <li>Feature - Add auto-initialiser on initial installation for sites that have direct write access to their server files</li>
+      <li>Feature - Add auto-initialiser on initial installation across entire multisite network for sites who have direct write access to their server files. </li>
+      <li>Feature - Add auto-PDF_EXTENDED_TEMPLATES theme syncer for sites that have direct write access to their server files</li>
+      <li>Feature - Correctly added language support. The .PO file is located in the /language/ folder if anyone would like to do a translation.</li>
+
+      <li>Housekeeping - Restrict initialisation process to 64MB or greater to counter problems with users reporting a 'white screen' when running in a low-RAM environment.</li>
+      <li>Housekeeping - Refractor the admin notices code</li>
+      <li>Housekeeping - Create responsive PDF settings page</li>
+      <li>Housekeeping - Minify CSS and Javascript files </li>
+      <li>Housekeeping - Remove FontAwesome fonts from package and use Wordpress' build-in 'dashicons'</li>
+      <li>Housekeeping - Refine action and error messages </li>
+      <li>Housekeeping - Update initialisation tab copy for both pre- and post- initialisation</li>
+      <li>Housekeeping - Use Gravity Forms get_ip() function instead of custom function</li>
+      <li>Housekeeping - The in-built support form uses SSL once again (disabled in the past due to some servers being unable to verify the certificate). </li>
+      <li>Bug - When testing write permissions, file_exist() is throwing false positives for some users which would generate a warning when unlink() is called. Hide warning using '@'. </li>     
+    </ul>
+
+
+    <h3>3.4.1</h3>
+    <ul>
+      <li>Bug - Fix typo that effected sites running PHP5.2 or below.</li>
+    </ul>
+
+    <h3>3.4.0.3</h3>
+    <ul>
+      <li>Bug - Define array_replace_recursive() if it doesn't exist, as it is PHP 5.3 only. </li>
+    </ul>
+
+    <h3>3.4.0.2</h3>
+    <ul>
+      <li>Housekeeping - Wrapped the View PDF and Download buttons in correct language functions - _e()</li>
+      <li>Bug - Fix problem displaying the signature field</li>
+      <li>Bug - Fix notice errors with new 'save' PDF hook</li>
+    </ul>
+
+    <h3>3.4.0.1</h3>
+    <ul>
+      <li>Housekeeping - Add commas on the last line of every config node in the configuration.php file</li>
+      <li>Housekeeping - Fix up initialisation error messages</li>
+      <li>Bug - Fix up mPDF bugs - soft hyphens, watermarks over SVG images, inline CSS bug</li>
+    </ul>
+
+
+    <h3>3.4.0</h3>
+    <ul>
+      <li>Feature - Added auto-print prompt ability when you add &amp;print=1 to the PDF URL (see https://developer.gravitypdf.com/documentation/display-pdf-in-browser/ for details)</li>
+      <li>Feature - Added ability to rotate absolute positioned text 180 degrees (previously only 90 and -90). Note: feature in beta</li>
+      <li>Feature - Backup all template files that are overridden when initialising to a folder inside PDF_EXTENDED_TEMPLATES</li>
+      <li>Feature - Added SSH initialisation support</li>
+      <li>Feature - Allow MERGETAGS to be used in all PDF templates, including default template (but only in the HTML field).</li>
+      <li>Feature - Updated mPDF to 3.7.1</li>
+      <li>Feature - Enable text/image watermark support. Added new example template example-watermark09.php showing off its usage (see https://developer.gravitypdf.com/documentation/watermarks-pdf-template-example/)</li>
+      <li>Feature - Added full survey, poll and quiz support to both the default template and $form_data (see https://developer.gravitypdf.com/documentation/accessing-survey-poll-quiz-data/)</li>
+      <li>Feature - Shortcodes will now be processed in all templates, including default template (but only in the HTML field).</li>
+      <li>Feature - Added 'save' configuration option so PDFs are saved to the local disk when 'notifications' aren't enabled.</li>
+      <li>Feature - Added 'dpi' configuration option to modify the PDF image DPI. Default 96dpi. Use 300dpi for printing.</li>
+      <li>Feature - Added PDF/A1-b compliance option. Enable with 'pdfa1b' => true. See http://mpdf1.com/manual/index.php?tid=420&searchstring=pdf/a1-b for more details.</li>
+      <li>Feature - Added PDF/X1-a compliance option. Enable with 'pdfx1a' => true. See http://mpdf1.com/manual/index.php?tid=481&searchstring=pdf/x-1a for more details.</li>
+      <li>Feature - Added new constant option 'PDF_REPACK_FONT' which when enabled may improve function with some PostScript printers (disabled by default). Existing sites will need to add  define('PDF_REPACK_FONT', true); to the bottom of their configuration.php file.</li>
+      <li>Feature - Added a sleuth of new hooks and filters for developers. See https://developer.gravitypdf.com/documentation/filters-and-hooks/ for examples.</li>
+      <li>Feature - Added $form_data['form_description'] key to $form_data array</li>
+      <li>Feature - Update $form_data['products'] array key to field ID</li>
+      <li>Feature - Added survey Likert output function for custom templates (much like the product table function). It can be used with the following command 'echo GFPDFEntryDetails::get_likert($form, $lead, $field_id);' where $field_id is substituted for the form field ID.</li>
+      <li>Feature - Added field descriptions to the $form_data array under the $form_data['field_descriptions'] key.</li>
+      <li>Feature - Added pre and post PDF generation filters and actions to pdf-render.php. These include gfpdfe_pre_render_pdf, gfpdfe_pdf_output_type, gfpdfe_pdf_filename and gfpdf_post_pdf_save.</li>
+      <li>Feature: $form_data['signature'] et al. keys now contain the signature width and height attributes</li>
+
+      <li>Housekeeping - Ensure the form and lead IDs are correctly passed throughout the render functions.</li>
+      <li>Housekeeping - Update settings page link to match new Gravity Forms URL structure</li>
+      <li>Housekeeping - Check if $lead['gfsurvey_score'] exists before assigning to $form_data array</li>
+      <li>Housekeeping - Removed table and font checksum debugging from mPDF when WP_DEBUG enabled as they produced inaccurate results.</li>
+      <li>Housekeeping - Fixed up mPDF logging location when WP_DEBUG enabled. Files now stored in wp-content/themes/Active_Theme_Folder/PDF_EXTENDED_TEMPLATES/output/ folder.</li>
+      <li>Housekeeping - Removed API logging locally when WP_DEBUG is enabled.</li>
+      <li>Housekeeping - Increase API timeout interval as some overseas users reported timeout issues</li>
+      <li>Housekeeping - Modified mPDF functions Image() and purify_utf8_text() to validate the input data so we don't have to do it every time through the template.</li>
+      <li>Housekeeping - Added ability to not re-deploy every update (not enabled this release as template files were all updated)</li>
+      <li>Housekeeping - Additional checks on load to see if any of the required file/folder structure is missing. If so, re-initilise.</li>
+      <li>Housekeeping - Save resources and turn off automatic rtl identification. Users must set the RTL option when configuring form</li>
+      <li>Housekeeping - Turn off mPDFs packTableData setting, decreasing processing time when working with large tables.</li>
+      <li>Housekeeping - $gf_pdf_default_configuration options now merge down into existing PDF nodes, instead of applying to only unassigned forms. $gf_pdf_config settings override any in $gf_pdf_default_configuration</li>
+      <li>Housekeeping - Center aligned Survey Likery field results</li>
+      <li>Housekeeping - Partially refactored the pdf-entry-detail.php code</li>
+      <li>Housekeeping - All default and example templates have been tidied. This won't affect custom templates.</li>
+      <li>Housekeeping - Set the gform_notification order number to 100 which will prevent other functions (example snippets from Gravity Forms, for instance) from overridding the attached PDF.</li>
+      <li>Housekeeping - Fix spelling mistake on initialising fonts</li>
+      <li>Housekeeping - Remove wpautop() function from Gravity Form HTML output, which was applied before rendering and was messing up the HTML markup.</li>
+      <li>Housekeeping - Remove empty list rows from the $form_data['list'] array in single and multi-column lists.</li>
+      <li>Housekeeping - Apply same CSS styles (padding, border and line height) to HTML fields as done to form values in default templates</li>
+      <li>Housekeeping - Replaced arbitrary wrapper IDs in the default templates with the actual field ID</li>
+
+      <li>Bug - Fixed signature rendering issue when custom signature size was being used</li>
+      <li>Bug - Fixed static error types in helper/install-update-manager.php file.</li>
+      <li>Bug - Fixed redeployment error message which wasn't showing correctly</li>
+      <li>Bug - Fixed issue with PDF not attaching to notification using Paypal's delayed notification feature</li>
+      <li>Bug - Fixed strict standard warning about calling GFPDF_Settings::settings_page();</li>
+      <li>Bug - Fixed strict standard warning about calling GFPDFEntryDetail::pdf_get_lead_field_display();</li>
+      <li>Bug - Fixed issue with Gravity Form Post Category field causing fatal error generating PDF</li>
+      <li>Bug - Fixed number field formatting issue when displaying on PDF.</li>
+      <li>Bug - Do additional check for PHP's MB_String regex functions before initialising ti prevent errors after initialising</li>
+      <li>Bug - Fixed problem with multiple nodes assigned to a form using the same template</li>
+      <li>Bug - Fixed path to fallback templates when not found</li>
+      <li>Bug - Fixed problem with master password setting to user password</li>
+    </ul>
+    
+    <h3>3.3.4</h3>
+    <ul>
+    	<li>Bug - Fixed issue linking to PDF from front end</li>
+        <li>Housekeeping - Removed autoredirect to initialisation page</li>
+    </ul>
+    <h3>3.3.3</h3>
+    <ul>
+    	<li>Bug - Correctly call javascript to control admin area 'View PDFs' drop down</li>
+        <li>Bug - Some users still reported incorrect RAM. Convert MB/KB/GB values to M/K/G as per the PHP documentation.</li>
+        <li>Housekeeping - Show initilisation prompt on all admin area pages instead of only on the Gravity Forms pages</li>
+    </ul>
+    
+ 	<h3>3.3.2.1</h3>
+    <ul>
+    	<li>Bug - Incorrectly showing assigned RAM to website</li>
+    </ul>
+ 
+ 	<h3>3.3.2</h3>
+    <ul>
+    	<li>Bug - Some hosts reported SSL certificate errors when using the support API. Disabled HTTPS for further investigation. Using hash-based verification for authentication.</li>
+    	<li>Housekeeping - Forgot to disable API debug feature after completing beta</li>
+    </ul>
+ 
+    <h3>3.3.1</h3>
+    <ul>
+    	<li>Bug - $form_data['list'] was mapped using an incremental key instead of via the field ID</li>
+    </ul>
+ 
+    <h3>3.3.0</h3>
+    <ul>
+      <li>Feature - Overhauled  the initialisation process so that the software better reviews the host for  potential problems before initialisation. This should help debug issues and  make users aware there could be a problem <strong>before</strong> they begin using the software.</li>
+      <li>Feature - Overhauled the settings page to make it easier to access features of the software</li>
+      <li>Feature - Added a Support tab to the settings page which allows users to securely (over HTTPS) submit a support ticket to the Gravity PDF support desk</li>
+      <li>Feature - Changed select, multiselect and radio fields so that the default templates use the name rather than the value. $form_data now also includes the name and values for all these fields.</li>
+      <li>Feature - $form_data now includes all miscellaneous lead information in the $form_data['misc'] array.</li>
+      <li>Feature - $form_data now contains 24 and 12 hour time of entry submission.</li>      
+      <li>Feature - Added localisation support</li>
+      <li>Compatibility - Added new multi-upload support which was added in Gravity Forms 1.8.</li>
+      <li>Bug - Added 'aid' parametre to the PDF url when multiple configuration nodes present on a single form</li>
+      <li>Bug - Fixed issue when Gravity Forms in No Conflict Mode</li>
+      <li>Bug - Font config.php's array keys now in lower case</li>
+      <li>Housekeeping - Moved all initialisation files to a folder called 'initialisation'.</li>
+      <li>Housekeeping - Renamed the configuration.php file in the plugin folder to configuration.php.example to alleviate confusion for developers who unwittingly modify the plugin configuration file instead of the file in their active theme's PDF_EXTENDED_TEMPLATES folder.</li>
+      <li>Housekeeping - Updated the plugin file system to a more MVC-style approach, with model and view folders.</li>
+      <li>Housekeeping - Removed ability to directly access default and example template files.</li>
+      <li>Housekeeping - Fixed PHP notices in default templates related to the default template-only configuration options</li>
+      <li>Housekeeping - Update core styles to match Wordpress 3.8/Gravity Forms 1.8.</li>
+      <li>Housekeeping - Updated header/footer examples to use @page in example.</li>
+      
+    </ul> 
+    
+    <h3>3.2.0</h3>
+    <ul>
+      <li>Feature - Can now view multiple PDFs assigned to a single form via the admin area. Note: You must provide a unique 'filename' parameter in configuration.php for multiple PDFs assigned to a single form. </li>
+      <li>Feature - You can exclude a field from the default templates using the class name 'exclude'. See our <a rel="nofollow" href="https://gravitypdf.com/#faqs">FAQ topic</a> for more details.</li>
+      <li>Bug - Fixed issue viewing own PDF entry when logged in as anything lower than editor.</li>
+      <li>Bug - Fixed data return bug in pdf-entry-details.php that was preventing all data returning correctly.</li>
+      <li>Bug - Fixed PHP Warning when using products with no options</li>
+      <li>Bug - Fixed issue with invalid characters being added to the PDF filename. Most notably the date mergetag.</li>
+      <li>Bug - Limit filename length to 150 characters which should work on the majority of web servers.</li>
+      <li>Bug - Fixed problem sending duplicate PDF when using mass resend notification feature</li>
+      <li>Depreciated - Removed GF_FORM_ID and GF_LEAD_ID constants which were used in v2.x.x of the software. Ensure you follow <a rel="nofollow" href="https://developer.gravitypdf.com/news/version-2-3-migration-guide/">v2.x.x upgrade guide</a> to your templates before upgrading.</li>
+    </ul>
+    
+    <h3>3.1.4</h3>
+    <ul>
+      <li>Bug - Fixed issue with plugin breaking website's when the Gravity Forms plugin wasn't activated.</li>
+      <li>Housekeeping - The plugin now only supports Gravity Forms 1.7 or higher and WordPress 3.5 or higher.</li>
+      <li>Housekeeping - PDF template files can no longer be accessed directly. Instead, add &amp;html=1 to the end of your URL when viewing a PDF.</li>
+      <li>Extension - Added additional filters to allow the lead ID and notifications to be overridden.</li>
+    </ul>
+    
+    <h3>3.1.3</h3>
+    <ul>
+      <li>Feature - Added signature_details_id to $form_data array which maps a signatures field ID to the array.</li>
+      <li>Extension - Added pre-PDF generator filter for use with extensions.</li>
+      <li>Bug - Fixed issue with quotes in entry data breaking custom templates.</li>
+      <li>Bug - Fixed issue with the plugin not correctly using the new default configuration template, if set.</li>
+      <li>Bug - Fixed issue with signature not being removed correctly when only testing with file_exists(). Added second is_dir() test.</li>
+      <li>Bug - Fixed issue with empty signature field not displaying when option 'default-show-empty' is set.</li>
+      <li>Bug - Fixed initialisation prompt issue when the MPDF package wasn't unpacked.</li>
+    </ul>
+    
+    <h3>3.1.2</h3>
+    <ul>
+      <li>Feature - Added list array, file path, form ID and lead ID to $form_data array in custom templates</li>
+      <li>Bug - Fixed initialisation prompt issue when updating plugin</li>
+      <li>Bug - Fixed window.open issue which prevented a new window from opening when viewing a PDF in the admin area</li>
+      <li>Bug - Fixed issue with product dropdown and radio button data showing the value instead of the name field.</li>
+      <li>Bug - Fixed incorrect URL pointing to signature in $form_data</li>
+    </ul>
+    
+    <h3>3.1.1</h3>
+    <ul>
+      <li>Bug - Users whose server only supports FTP file manipulation using the WP_Filesystem API moved the files into the wrong directory due to FTP usually being rooted to the WordPress home directory. To fix this the plugin attempts to determine the FTP directory, otherwise assumes it is the WP base directory. </li>
+      <li>Bug - Initialisation error message was being called but the success message was also showing. </li>
+    </ul>
+    <h3>3.1.0</h3>
+    <ul>
+      <li>Feature - Added defaults to configuration.php which allows users to define the default PDF settings for all Gravity Forms. See the <a rel="nofollow" href="https://developer.gravitypdf.com/documentation/getting-started-with-gravity-pdf-configuration/">installation and configuration documentation</a> for more details. </li>
+      <li>Feature - Added three new configuration options 'default-show-html', 'default-show-empty' and 'default-show-page-names' which allow different display options to the three default templates. See the <a rel="nofollow" href="https://developer.gravitypdf.com/documentation/configuration-options-examples/#default-template">installation and configuration documentation</a> for more details.</li>
+      <li>Feature - Added filter hooks 'gfpdfe_pdf_name' and 'gfpdfe_template' which allows developers to further modify a PDF name and template file, respectively, outside of the configuration.php. This is useful if you have a special case naming convention based on user input. See <a rel="nofollow" href="https://developer.gravitypdf.com/documentation/filters-and-hooks/">https://developer.gravitypdf.com/documentation/filters-and-hooks/</a> for more details about using these filters.</li>
+      <li>Feature - Custom font support. Any .ttf font file added to the PDF_EXTENDED_TEMPLATES/fonts/ folder will be automatically installed once the plugin has been initialised. Users also have the option to just initialise the fonts via the settings page. See the <a rel="nofollow" href="https://developer.gravitypdf.com/documentation/language-support/#install-custom-fonts">font/language documentation </a> for details.</li>
+      <li>Compatability - Use Gravity Forms get_upload_root() and get_upload_url_root() instead of hard coding the signature upload directory in pdf-entry-detail.php</li>
+      <li>Compatability - Changed depreciated functions get_themes() and get_theme() to wp_get_theme() (added in WordPress v3.4). </li>
+      <li>Compatability - The plugin now needs to be initialised on fresh installation and upgrade. This allows us to use the WP_Filesystem API for file manipulation.</li>
+      <li>Compatability - Automatic copying of PDF_EXTENDED_TEMPLATES folder on a theme change was removed in favour of a user prompt. This allows us to take advantage of the WP_Filesystem API.</li>
+      <li>Compatability - Added WordPress compatibility checker (minimum now 3.4 or higher).</li>
+      <li>Bug - Removed ZipArchive in favour of WordPress's WP_Filesystem API unzip_file() command. Some users reported the plugin would stop their entire website working if this extension wasn't installed.</li>
+      <li>Bug - Fixed Gravity Forms compatibility checker which wouldn't return the correct response.</li>
+      <li>Bug - Fixed minor bug in pdf.php when using static call 'self' in add_filter hook. Changed to class name.</li>
+      <li>Bug - Removed PHP notice about $even variable not being defined in pdf-entry-detail.php</li>
+      <li>Bug - Prevent code from continuing to excecute after sending header redirect.</li>
+    </ul>
+    <h3>3.0.2</h3>
+    <ul>
+      <li>Backwards Compatibility - While PHP 5.3 has was released a number of years ago it seems a number of hosts do not currently offer this version to their clients. In the interest of backwards compatibility we've re-written the plugin to again work with PHP 5+.</li>
+      <li>Signature / Image Display Bug - All URLs have been converted to a path so images should now display correctly in PDF.</li>
+    </ul>
+    <h3>3.0.1</h3>
+    <ul>
+      <li>Bug - Fixed issue that caused website to become unresponsive when Gravity Forms was disabled or upgraded</li>
+      <li>Bug - New HTML fields weren't being displayed in $form_data array</li>
+      <li>Feature - Options for default templates to disable HTML fields or empty fields (or both)</li>
+    </ul>
+    <h3>3.0.0</h3>
+    <p>As of Gravity PDF v3.0.0 we have removed the DOMPDF package from our plugin and integrated the more advanced mPDF system. Along with a new HTML to PDF generator, we've rewritten the entire plugin's base code to make it more user friendly to both hobbyists and rock star web developers. Configuration time is cut in half and advanced features like adding security features is now accessible to users who have little experience with PHP.</p>
+    <p>New Features include:</p>
+    <ul>
+      <li>Language Support - almost all languages are supported including RTL (right to left) languages like Arabic and Hebrew and CJK languages - Chinese, Japanese and Korean.</li>
+      <li>HTML Page Numbering</li>
+      <li>Odd and even paging with mirrored margins (most commonly used in printing).</li>
+      <li>Nested Tables</li>
+      <li>Text-justification and hyphenation</li>
+      <li>Table of Contents</li>
+      <li>Index</li>
+      <li>Bookmarks</li>
+      <li>Watermarks</li>
+      <li>Password protection</li>
+      <li>UTF-8 encoded HTML</li>
+      <li>Better system resource handling</li>
+    </ul>
+    <p>A new HTML to PDF package wasn't the only change to this edition of the software. We have rewritten the entire configuration system and made it super easy to get the software up and running.</p>
+    <p>Users will no longer place code in their active theme's functions.php file. Instead, configuration will happen in a new file called configuration.php, inside the PDF_EXTENDED_TEMPLATES folder (in your active theme).</p>
+    <p>Other changes include
+      <li>Improved security - further restrictions were placed on non-administrators viewing template files.
+      <li>$form_data array tidied up - images won't be wrapped in anchor tags.</p>
+    <p>For more details <a rel="nofollow" href="https://developer.gravitypdf.info/">view the 3.x.x online documentation</a>.</p>
+    <h3>2.2.3</h3>
+    <ul>
+      <li>Bug - Fixed mb_string error in the updated DOMPDF package.</li>
+    </ul>
+    <h3>2.2.2</h3>
+    <ul>
+      <li>DOMPDF - We updated to the latest version of DOMPDF - DOMPDF 0.6.0 beta 3.</li>
+      <li>DOMPDF - We've enabled font subsetting by default which should help limit the increased PDF size when using DejaVu Sans (or any other font). </li>
+    </ul>
+    <h3>2.2.1</h3>
+    <ul>
+      <li>Bug - Fixed HTML error which caused list items to distort on PDF</li>
+    </ul>
+    <h3>2.2.0</h3>
+    <ul>
+      <li>Compatibility - Ensure compatibility with Gravity Forms 1.7. We've updated the functions.php code and remove gform_user_notification_attachments and gform_admin_notification_attachments hooks which are now depreciated. Functions gform_pdf_create and gform_add_attachment have been removed and replaced with gfpdfe_create_and_attach_pdf(). See upgrade documentation for details.</li>
+      <li>Enhancement - Added deployment code switch so the template redeployment feature can be turned on and off. This release doesn't require redeployment.</li>
+      <li>Enhancement - PDF_Generator() variables were getting long and complex so the third variable is now an array which will pass all the optional arguments. The new 1.7 compatible functions.php code includes this method by default. For backwards compatibility the function will still work with the variable structure prior to 2.2.0.</li>
+      <li>Bug - Fixed error generated by legacy code in the function PDF_processing() which is located in render_to_pdf.php.</li>
+      <li>Bug - Images and stylesheets will now try and be accessed with a local path instead of a URL. It fixes problem where some hosts were preventing read access from a URL. No template changes are required.</li>
+    </ul>
+    <h3>2.1.1</h3>
+    <ul>
+      <li>Bug - Signatures stopped displaying after 2.1.0 update. Fixed issue. </li>
+      <li>Bug - First time install code now won't execute if already have configuration variables in database</li>
+    </ul>
+    <h3>2.1.0</h3>
+    <ul>
+      <li>Feature - Product table can now be accessed directly through custom templates by running GFPDFEntryDetail::product_table($form, $lead);. See documentation for more details.</li>
+      <li>Feature - Update screen will ask you if you want to deploy new template files, instead of overriding your modified versions.</li>
+      <li>Feature - Product subtotal, shipping and total have been added to $form_data['field'] array to make it easier to work with product details in the custom template.</li>
+      <li>Feature - Added two new default template files. One displays field and name in two rows (like you see when viewing an entry in the admin area) and the other removes all styling. See documentation on use.</li>
+      <li>Security - Tightened PDF template security so that custom templates couldn't be automatically generated by just anyone. Now only logged in users with the correct privileges and the user who submitted the form (matched against IP) can auto generate a PDF. See documentation on usage.</li>
+      <li>Depreciated - Removed form data that was added directly to the $form_data array instead of $form_data['field'] array. Users upgrading will need to update their custom templates if not using field data from the $form_data[�field'] array. If using $form_data['field'] in your custom template this won't affect you.</li>
+      <li>Bug - Fixed problem with default template not showing and displaying a timeout error. Removed table tags and replaced with divs that are styled appropriately.</li>
+      <li>Bug - The new plugin theme folder will successfully create when upgrading. You won't have to deactivate and reactivate to get it working.</li>
+      <li>Bug - some installs had plugins that included the function mb_string which is also included in DOMPDF. DOMPDF will now check if the function exists before creating it.</li>
+      <li>Bug - Remove empty signature field from the default template.</li>
+      <li>Bug - fixed problem with redirecting to login screen even when logged in while accessing template file through the browser window directly.</li>
+      <li>Bug - fixed error where sample template would reimport itself automatically even after deleting it. Will now only reimport if any important changes to template need to be viewed straight after an update.</li>
+      <li>Bug - Moved render_to_pdf.php constants to pdf.php so we can use the constants in the core files. Was previously generating an error.</li>
+      <li>Housekeeping - Cleaned up core template files, moved functions into classes and added more in-file documentation.</li>
+      <li>Housekeeping - moved install/upgrade code from pdf.php to installation-update-manager.php</li>
+      <li>Housekeeping - changed pdf-entry-detail.php class name from GFEntryDetail to GFPDFEntryDetail to remove compatibility problems with Gravity Forms.</li>
+      <li>Housekeeping - created pdf-settings.php file to house the settings page code.</li>
+    </ul>
+    <h3>2.0.1</h3>
+    <ul>
+      <li>Fixed Signature bug when checking if image file exists using URL instead of filesystem path</li>
+      <li>Fixed PHP Constants Notice </li>
+    </ul>
+    <h3>2.0.0</h3>
+    <ul>
+      <li>Moved templates to active theme folder to prevent custom themes being removed on upgrade</li>
+      <li>Allow PDFs to be saved using a custom name</li>
+      <li>Fixed WP_Error bug when image/css file cannot be found</li>
+      <li>Upgraded to latest version of DOMPDF</li>
+      <li>Removed auto-load form bug which would see multiple instances of the example form loaded</li>
+      <li>Created a number of constants to allow easier developer modification</li>
+      <li>Plugin/Support moved to dedicated website.</li>
+      <li>Pro/Business package offers the ability to write fields on an existing PDF.</li>
+    </ul>
+    <h3>1.2.3</h3>
+    <ul>
+      <li>Fixed $wpdb-&gt;prepare error</li>
+    </ul>
+    <h3>1.2.2</h3>
+    <ul>
+      <li>Fixed bug with tempalte shipping method MERGETAGS</li>
+      <li>Fixed bug where attachment wasn't being sent</li>
+      <li>Fixed problem when all_url_fopen was turned off on server and failed to retreive remote images. Now uses WP_HTTP class.</li>
+    </ul>
+    <h3>1.2.1</h3>
+    <ul>
+      <li>Fixed path to custom css file included in PDF template </li>
+    </ul>
+    <h3>1.2.0</h3>
+    <ul>
+      <li>Template files moved to the plugin's template folder</li>
+      <li>Sample Form installed so developers have a working example to modify</li>
+      <li>Fixed bug when using WordPress in another directory to the site</li>
+    </ul>
+    <h3>1.1.0</h3>
+    <ul>
+      <li>Now compatible with Gravity Forms Signature Add-On</li>
+      <li>Moved the field data functions out side of the Gravity Forms core so users can freely style their form information (located in pdf-entry-detail.php)</li>
+      <li>Simplified the field data output</li>
+      <li>Fixed bug when using product information</li>
+    </ul>
+    <h3>1.0.0</h3>
+    <ul>
+      <li>First release.</li>
+    </ul>
+